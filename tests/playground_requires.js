--- conflicted
+++ resolved
@@ -104,7 +104,6 @@
         .appendTitle(Blockly.disableVariableEditing ? fieldLabel
           : new Blockly.FieldVariable(Blockly.Msg.VARIABLES_SET_ITEM), 'VAR')
         .appendTitle(Blockly.Msg.VARIABLES_SET_TAIL);
-<<<<<<< HEAD
       this.setPreviousStatement(true);
       this.setNextStatement(true);
       this.setTooltip(Blockly.Msg.VARIABLES_SET_TOOLTIP);
@@ -128,23 +127,6 @@
 
 Blockly.Blocks.behavior_variables_get = createVariableGet(Blockly.BlockValueType.BEHAVIOR, [52, .98, .82]);
 Blockly.Blocks.behavior_variables_set = createVariableSet(Blockly.BlockValueType.BEHAVIOR, [52, .98, .82]);
-=======
-    this.setPreviousStatement(true);
-    this.setNextStatement(true);
-    this.setTooltip(Blockly.Msg.VARIABLES_SET_TOOLTIP);
-  },
-  getVars: function() {
-    return [this.getTitleValue('VAR')];
-  },
-  renameVar: function(oldName, newName) {
-    if (Blockly.Names.equals(oldName, this.getTitleValue('VAR'))) {
-      this.setTitleValue(newName, 'VAR');
-    }
-  },
-  contextMenuMsg_: Blockly.Msg.VARIABLES_SET_CREATE_GET,
-  contextMenuType_: 'variables_get',
-  customContextMenu: Blockly.Blocks.variables_get.customContextMenu
-};
 
 Blockly.Blocks.button_block = {
   // Example block with button field
@@ -165,5 +147,4 @@
         );
     this.setOutput(true, Blockly.BlockValueType.STRING);
   },
-};
->>>>>>> 1fdc44ea
+};