/**
 * Visual Blocks Editor
 *
 * Copyright 2012 Google Inc.
 * http://blockly.googlecode.com/
 *
 * Licensed under the Apache License, Version 2.0 (the "License");
 * you may not use this file except in compliance with the License.
 * You may obtain a copy of the License at
 *
 *   http://www.apache.org/licenses/LICENSE-2.0
 *
 * Unless required by applicable law or agreed to in writing, software
 * distributed under the License is distributed on an "AS IS" BASIS,
 * WITHOUT WARRANTIES OR CONDITIONS OF ANY KIND, either express or implied.
 * See the License for the specific language governing permissions and
 * limitations under the License.
 */

/**
 * @fileoverview Variable input field.
 * @author fraser@google.com (Neil Fraser)
 */
'use strict';

goog.provide('Blockly.FieldVariable');

goog.require('Blockly.FieldDropdown');
goog.require('Blockly.Msg');
goog.require('Blockly.Variables');


/**
 * Class for a variable's dropdown field.
 * @param {!string} varname The default name for the variable.  If null,
 *     a unique variable name will be generated.
 * @param {Function} opt_changeHandler A function that is executed when a new
 *     option is selected.
 * @extends {Blockly.FieldDropdown}
 * @constructor
 */
Blockly.FieldVariable = function(varname, opt_changeHandler, opt_createHandler) {
  var changeHandler;
  if (opt_changeHandler === Blockly.FieldParameter.dropdownChange) {
    changeHandler = opt_changeHandler;
  } else if (opt_changeHandler) {
    // Wrap the user's change handler together with the variable rename handler.
    var thisObj = this;
    changeHandler = function(value) {
      var retVal = thisObj.dropdownChange(value);
      var newVal;
      if (retVal === undefined) {
        newVal = value;  // Existing variable selected.
      } else if (retVal === null) {
        newVal = thisObj.getValue();  // Abort, no change.
      } else {
        newVal = retVal;  // Variable name entered.
      }
      opt_changeHandler.call(thisObj, newVal);
      return retVal;
    };
  } else {
    changeHandler = this.dropdownChange;
  }

  Blockly.FieldVariable.superClass_.constructor.call(this,
      opt_createHandler || Blockly.FieldVariable.dropdownCreate, changeHandler);

  if (varname) {
    this.setValue(varname);
  } else {
    this.setValue(Blockly.Variables.generateUniqueName());
  }
};
goog.inherits(Blockly.FieldVariable, Blockly.FieldDropdown);


/**
 * Get the variable's name (use a variableDB to convert into a real name).
 * Unline a regular dropdown, variables are literal and have no neutral value.
 * @return {string} Current text.
 */
Blockly.FieldVariable.prototype.getValue = function() {
  return this.getText();
};

/**
 * Set the variable name.
 * @param {string} text New text.
 */
Blockly.FieldVariable.prototype.setValue = function(text) {
  this.value_ = text;
  this.setText(text);
};

/**
 * Return a sorted list of variable names for variable dropdown menus.
 * Include a special option at the end for creating a new variable name.
 * @return {!Array.<string>} Array of variable names.
 * @this {!Blockly.FieldVariable}
 */
Blockly.FieldVariable.dropdownCreate = function() {
  var variableList = Blockly.Variables.allVariables();
  // Ensure that the currently selected variable is an option.
  var name = this.getText();
  if (name && variableList.indexOf(name) == -1) {
    variableList.push(name);
  }
  variableList.sort(goog.string.caseInsensitiveCompare);
  variableList.push(Blockly.Msg.RENAME_VARIABLE);
  variableList.push(Blockly.Msg.NEW_VARIABLE);
  // Variables are not language-specific, use the name as both the user-facing
  // text and the internal representation.
  var options = [];
  for (var x = 0; x < variableList.length; x++) {
    options[x] = [variableList[x], variableList[x]];
  }
  return options;
};

/**
 * Event handler for a change in variable name.
 * Special case the 'New variable...' and 'Rename variable...' options.
 * In both of these special cases, prompt the user for a new name.
 * @param {string} text The selected dropdown menu option.
 * @return {null|undefined|string} An acceptable new variable name, or null if
 *     change is to be either aborted (cancel button) or has been already
 *     handled (rename), or undefined if an existing variable was chosen.
 * @this {!Blockly.FieldVariable}
 */
<<<<<<< HEAD
Blockly.FieldVariable.prototype.dropdownChange = function(text) {
  var self = this;
  function promptName(promptText, defaultText) {
    self.sourceBlock_.blockSpace.blockSpaceEditor.hideChaff();
    var newVar = window.prompt(promptText, defaultText);
    // Merge runs of whitespace.  Strip leading and trailing whitespace.
    // Beyond this, all names are legal.
    return newVar && newVar.replace(/[\s\xa0]+/g, ' ').replace(/^ | $/g, '');
  }
=======
Blockly.FieldVariable.dropdownChange = function(text) {
>>>>>>> ff4c4f31
  if (text == Blockly.Msg.RENAME_VARIABLE) {
    var oldVar = this.getText();
    text = promptName(Blockly.Msg.RENAME_VARIABLE_TITLE.replace('%1', oldVar),
                      oldVar);
    if (text) {
      Blockly.Variables.renameVariable(oldVar, text);
    }
    return null;
  } else if (text == Blockly.Msg.NEW_VARIABLE) {
    text = promptName(Blockly.Msg.NEW_VARIABLE_TITLE, '');
    // Since variables are case-insensitive, ensure that if the new variable
    // matches with an existing variable, the new case prevails throughout.
    if (text) {
      Blockly.Variables.renameVariable(text, text);
      return text;
    }
    return null;
  }
  return undefined;
};

/**
 * Class for a variable's dropdown field.
 * @param {!string} varname The default name for the variable.  If null,
 *     a unique variable name will be generated.
 * @param {Function} opt_changeHandler A function that is executed when a new
 *     option is selected.
 * @extends {Blockly.FieldDropdown}
 * @constructor
 */
Blockly.FieldParameter = function(varname) {

  Blockly.FieldParameter.superClass_.constructor.call(this, varname,
      Blockly.FieldParameter.dropdownChange, Blockly.FieldParameter.dropdownCreate);
};
goog.inherits(Blockly.FieldParameter, Blockly.FieldVariable);

/**
 * Return a sorted list of parameter names for parameter dropdown menus.
 * Include a special option at the end for deleting a parameter.
 * @return {!Array.<string>} Array of parameter names.
 * @this {!Blockly.FieldParameter}
 */
Blockly.FieldParameter.dropdownCreate = function() {
  /*var variableList = Blockly.Variables.allVariables();
  // Ensure that the currently selected variable is an option.
  var name = this.getText();
  if (name && variableList.indexOf(name) == -1) {
    variableList.push(name);
  }
  variableList.sort(goog.string.caseInsensitiveCompare);*/
  var variableList = [
    Blockly.Msg.RENAME_PARAMETER,
    Blockly.Msg.DELETE_PARAMETER
  ];
  // Variables are not language-specific, use the name as both the user-facing
  // text and the internal representation.
  var options = [];
  for (var x = 0; x < variableList.length; x++) {
    options[x] = [variableList[x], variableList[x]];
  }
  return options;
};

Blockly.FieldParameter.dropdownChange = function(text) {
  var oldVar = this.getText();
  if (text == Blockly.Msg.RENAME_PARAMETER) {
    text = promptName(Blockly.Msg.RENAME_PARAMETER_TITLE.replace('%1', oldVar),
        oldVar);
    if (text) {
      Blockly.Variables.renameVariable(oldVar, text);
    }
    return null;
  } else if (text == Blockly.Msg.DELETE_PARAMETER) {
    var result = window.confirm(Blockly.Msg.DELETE_PARAMETER_TITLE.replace('%1', oldVar));
    // Since variables are case-insensitive, ensure that if the new variable
    // matches with an existing variable, the new case prevails throughout.
    if (result) {
      Blockly.Variables.deleteVariable(oldVar);
    }
  }
};

function promptName(promptText, defaultText) {
  Blockly.hideChaff();
  var newVar = window.prompt(promptText, defaultText);
  // Merge runs of whitespace.  Strip leading and trailing whitespace.
  // Beyond this, all names are legal.
  return newVar && newVar.replace(/[\s\xa0]+/g, ' ').replace(/^ | $/g, '');
};<|MERGE_RESOLUTION|>--- conflicted
+++ resolved
@@ -128,9 +128,9 @@
  *     handled (rename), or undefined if an existing variable was chosen.
  * @this {!Blockly.FieldVariable}
  */
-<<<<<<< HEAD
 Blockly.FieldVariable.prototype.dropdownChange = function(text) {
   var self = this;
+  // TODO(bjordan): use this same promptname for usage below
   function promptName(promptText, defaultText) {
     self.sourceBlock_.blockSpace.blockSpaceEditor.hideChaff();
     var newVar = window.prompt(promptText, defaultText);
@@ -138,9 +138,6 @@
     // Beyond this, all names are legal.
     return newVar && newVar.replace(/[\s\xa0]+/g, ' ').replace(/^ | $/g, '');
   }
-=======
-Blockly.FieldVariable.dropdownChange = function(text) {
->>>>>>> ff4c4f31
   if (text == Blockly.Msg.RENAME_VARIABLE) {
     var oldVar = this.getText();
     text = promptName(Blockly.Msg.RENAME_VARIABLE_TITLE.replace('%1', oldVar),
@@ -230,4 +227,4 @@
   // Merge runs of whitespace.  Strip leading and trailing whitespace.
   // Beyond this, all names are legal.
   return newVar && newVar.replace(/[\s\xa0]+/g, ' ').replace(/^ | $/g, '');
-};+}