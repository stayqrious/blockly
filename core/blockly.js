/**
 * Visual Blocks Editor
 *
 * Copyright 2011 Google Inc.
 * http://blockly.googlecode.com/
 *
 * Licensed under the Apache License, Version 2.0 (the "License");
 * you may not use this file except in compliance with the License.
 * You may obtain a copy of the License at
 *
 *   http://www.apache.org/licenses/LICENSE-2.0
 *
 * Unless required by applicable law or agreed to in writing, software
 * distributed under the License is distributed on an "AS IS" BASIS,
 * WITHOUT WARRANTIES OR CONDITIONS OF ANY KIND, either express or implied.
 * See the License for the specific language governing permissions and
 * limitations under the License.
 */

/**
 * @fileoverview Core JavaScript library for Blockly.
 * @author fraser@google.com (Neil Fraser)
 */
'use strict';

// Top level object for Blockly.
goog.provide('Blockly');

// Blockly core dependencies.
goog.require('Blockly.Block');
goog.require('Blockly.FunctionEditor');
goog.require('Blockly.Connection');
goog.require('Blockly.FieldAngle');
goog.require('Blockly.FieldCheckbox');
goog.require('Blockly.FieldColour');
goog.require('Blockly.FieldColourDropdown');
goog.require('Blockly.FieldDropdown');
goog.require('Blockly.FieldImage');
goog.require('Blockly.FieldImageDropdown');
goog.require('Blockly.FieldRectangularDropdown');
goog.require('Blockly.FieldTextInput');
goog.require('Blockly.FieldVariable');
goog.require('Blockly.FunctionEditor');
goog.require('Blockly.Generator');
goog.require('Blockly.ImageDimensionCache');
goog.require('Blockly.Msg');
goog.require('Blockly.Procedures');
goog.require('Blockly.Toolbox');
goog.require('Blockly.WidgetDiv');
goog.require('Blockly.BlockSpace');
goog.require('Blockly.inject');
goog.require('Blockly.utils');

// Closure dependencies.
goog.require('goog.dom');
goog.require('goog.color');
goog.require('goog.events');
goog.require('goog.string');
goog.require('goog.ui.ColorPicker');
goog.require('goog.ui.tree.TreeControl');
goog.require('goog.userAgent');


/**
 * Returns an absolute URL to an asset in Blockly's directory.
 * Used for loading additional resources.
 * @param path Relative path to be resolved.
 */
Blockly.assetUrl = undefined;

/**
 * Required name space for SVG elements.
 * @const
 */
Blockly.SVG_NS = 'http://www.w3.org/2000/svg';
/**
 * Required name space for HTML elements.
 * @const
 */
Blockly.HTML_NS = 'http://www.w3.org/1999/xhtml';

/**
 * The richness of block colours, regardless of the hue.
 * Must be in the range of 0 (inclusive) to 1 (exclusive).
 */
Blockly.HSV_SATURATION = 0.45;
/**
 * The intensity of block colours, regardless of the hue.
 * Must be in the range of 0 (inclusive) to 1 (exclusive).
 */
Blockly.HSV_VALUE = 0.65;

/**
 * Convert an HSV model into an RGB hex triplet.
 * @param {number} hue Hue on a colour wheel (0-360).
 * @param {number} saturation The richness of block colours (0-1).
 * @param {number} value The intensity of block colours (0-1).
 * @return {string} RGB code, e.g. '#5ba65b'.
 */
Blockly.makeColour = function(hue, saturation, value) {
  return goog.color.hsvToHex(hue, saturation, value * 256);
};

/**
 * ENUM for a right-facing value input.  E.g. 'test' or 'return'.
 * @const
 */
Blockly.INPUT_VALUE = 1;
/**
 * ENUM for a left-facing value output.  E.g. 'call random'.
 * @const
 */
Blockly.OUTPUT_VALUE = 2;
/**
 * ENUM for a down-facing block stack.  E.g. 'then-do' or 'else-do'.
 * @const
 */
Blockly.NEXT_STATEMENT = 3;
/**
 * ENUM for an up-facing block stack.  E.g. 'close screen'.
 * @const
 */
Blockly.PREVIOUS_STATEMENT = 4;
/**
 * ENUM for an dummy input.  Used to add title(s) with no input.
 * @const
 */
Blockly.DUMMY_INPUT = 5;


Blockly.FUNCTIONAL_INPUT = 6;
Blockly.FUNCTIONAL_OUTPUT = 7;


/**
 * ENUM for left alignment.
 * @const
 */
Blockly.ALIGN_LEFT = -1;
/**
 * ENUM for centre alignment.
 * @const
 */
Blockly.ALIGN_CENTRE = 0;
/**
 * ENUM for right alignment.
 * @const
 */
Blockly.ALIGN_RIGHT = 1;

/**
 * Lookup table for determining the opposite type of a connection.
 * @const
 */
Blockly.OPPOSITE_TYPE = [];
Blockly.OPPOSITE_TYPE[Blockly.INPUT_VALUE] = Blockly.OUTPUT_VALUE;
Blockly.OPPOSITE_TYPE[Blockly.OUTPUT_VALUE] = Blockly.INPUT_VALUE;
Blockly.OPPOSITE_TYPE[Blockly.NEXT_STATEMENT] = Blockly.PREVIOUS_STATEMENT;
Blockly.OPPOSITE_TYPE[Blockly.PREVIOUS_STATEMENT] = Blockly.NEXT_STATEMENT;
Blockly.OPPOSITE_TYPE[Blockly.FUNCTIONAL_INPUT] = Blockly.FUNCTIONAL_OUTPUT;
Blockly.OPPOSITE_TYPE[Blockly.FUNCTIONAL_OUTPUT] = Blockly.FUNCTIONAL_INPUT;

/**
 * Database of pre-loaded sounds.
 * @private
 * @const
 */
Blockly.SOUNDS_ = {};

/**
 * Handle vendor prefix.
 */
window.AudioContext = window.AudioContext || window.webkitAudioContext;

if (window.AudioContext) {
  Blockly.CONTEXT = new AudioContext();
}

/**
 * Currently selected block.
 * @type {Blockly.Block}
 */
Blockly.selected = null;

/**
 * Is Blockly in a read-only, non-editable mode?
 * Note that this property may only be set before init is called.
 * It can't be used to dynamically toggle editability on and off.
 */
Blockly.readOnly = false;

/**
 * Currently highlighted connection (during a drag).
 * @type {Blockly.Connection}
 * @private
 */
Blockly.highlightedConnection_ = null;

/**
 * Connection on dragged block that matches the highlighted connection.
 * @type {Blockly.Connection}
 * @private
 */
Blockly.localConnection_ = null;

/**
 * Number of pixels the mouse must move before a drag starts.
 * @const
 */
Blockly.DRAG_RADIUS = 5;

/**
 * Maximum misalignment between connections for them to snap together.
 * @const
 */
Blockly.SNAP_RADIUS = 15;

/**
 * Whether unconnected neighors should be explicitly bumped out of alignment
 * @const
 */
Blockly.BUMP_UNCONNECTED = true;

/**
 * Delay in ms between trigger and bumping unconnected block out of alignment.
 * @const
 */
Blockly.BUMP_DELAY = 250;

/**
 * Number of characters to truncate a collapsed block to.
 * @const
 */
Blockly.COLLAPSE_CHARS = 30;

/**
 * The main blockSpace (defined by inject.js).
 * @type {Blockly.BlockSpace}
 */
Blockly.mainBlockSpace = null;

/**
 * The main editor blockSpace (defined by inject.js).
 * @type {Blockly.BlockSpaceEditor}
 */
Blockly.mainBlockSpaceEditor = null;

/**
<<<<<<< HEAD
 * Contents of the local clipboard.
 * @type {Element}
=======
 * Size the SVG image to completely fill its container.  Record both
 * the height/width and the absolute position of the SVG image.
 */
Blockly.svgResize = function() {
  var svg = Blockly.svg;
  var style = window.getComputedStyle(svg);
  var borderWidth = 0;
  if (style) {
    borderWidth = parseInt(style.borderLeftWidth, 10) +
                  parseInt(style.borderRightWidth, 10);
  }
  var div = svg.parentNode;
  var width = div.offsetWidth - borderWidth;
  var height = div.offsetHeight;
  if (svg.cachedWidth_ != width) {
    svg.setAttribute('width', width + 'px');
    svg.cachedWidth_ = width;
  }
  if (svg.cachedHeight_ != height) {
    svg.setAttribute('height', height + 'px');
    svg.cachedHeight_ = height;
  }
  // Update the scrollbars (if they exist).
  if (Blockly.mainWorkspace.scrollbar) {
    Blockly.mainWorkspace.scrollbar.resize();
  } else if (Blockly.hasCategories) {
    Blockly.setMainWorkspaceMetricsNoScroll_();
  }
};

/**
 * @return {number} Return the width, in pixels, of the workspace.
 */
Blockly.getWorkspaceWidth = function() {
  var metrics = Blockly.mainWorkspace.getMetrics();
  var width = metrics ? metrics.viewWidth : 0;
  return width;
};

/**
 * @return {number} Return the width, in pixels, of the toolbox. Note, this
 * only includes the 'flyout' part, not the categories tree.
 */
Blockly.getToolboxWidth = function() {
  var flyout = Blockly.mainWorkspace.flyout_ || Blockly.Toolbox.flyout_;
  var metrics = flyout.workspace_.getMetrics();
  var width = metrics ? metrics.viewWidth : 0;
  return width;
};

Blockly.getActiveWorkspace = function() {
  return Blockly.modalWorkspace || Blockly.mainWorkspace;
}

/**
 * Handle a mouse-down on SVG drawing surface.
 * @param {!Event} e Mouse down event.
 * @private
 */
Blockly.onMouseDown_ = function(e) {
  Blockly.terminateDrag_(); // In case mouse-up event was lost.
  Blockly.hideChaff();
  var isTargetSvg = e.target && e.target.nodeName &&
      e.target.nodeName.toLowerCase() == 'svg';
  if (!Blockly.readOnly && Blockly.selected && isTargetSvg) {
    // Clicking on the document clears the selection.
    Blockly.selected.unselect();
  }
  if (Blockly.isRightButton(e)) {
    // Right-click.
    // Unlike google Blockly, we don't want to show a context menu
    // Blockly.showContextMenu_(e);
  } else if ((Blockly.readOnly || isTargetSvg) &&
             Blockly.mainWorkspace.scrollbar) {
    // If the workspace is editable, only allow dragging when gripping empty
    // space.  Otherwise, allow dragging when gripping anywhere.
    Blockly.mainWorkspace.dragMode = true;
    // Record the current mouse position.
    Blockly.mainWorkspace.startDragMouseX = e.clientX;
    Blockly.mainWorkspace.startDragMouseY = e.clientY;
    Blockly.mainWorkspace.startDragMetrics =
        Blockly.mainWorkspace.getMetrics();
    Blockly.mainWorkspace.startScrollX = Blockly.mainWorkspace.pageXOffset;
    Blockly.mainWorkspace.startScrollY = Blockly.mainWorkspace.pageYOffset;

    // Stop the browser from scrolling/zooming the page
    e.preventDefault();
  }
};

/**
 * Handle a mouse-up on SVG drawing surface.
 * @param {!Event} e Mouse up event.
 * @private
 */
Blockly.onMouseUp_ = function(e) {
  Blockly.setCursorHand_(false);
  Blockly.mainWorkspace.dragMode = false;
};

/**
 * Handle a mouse-move on SVG drawing surface.
 * @param {!Event} e Mouse move event.
 * @private
 */
Blockly.onMouseMove_ = function(e) {
  if (Blockly.mainWorkspace.dragMode) {
    Blockly.removeAllRanges();
    var dx = e.clientX - Blockly.mainWorkspace.startDragMouseX;
    var dy = e.clientY - Blockly.mainWorkspace.startDragMouseY;
    var metrics = Blockly.mainWorkspace.startDragMetrics;
    var x = Blockly.mainWorkspace.startScrollX + dx;
    var y = Blockly.mainWorkspace.startScrollY + dy;
    x = Math.min(x, -metrics.contentLeft);
    y = Math.min(y, -metrics.contentTop);
    x = Math.max(x, metrics.viewWidth - metrics.contentLeft -
                 metrics.contentWidth);
    y = Math.max(y, metrics.viewHeight - metrics.contentTop -
                 metrics.contentHeight);

    // Move the scrollbars and the page will scroll automatically.
    Blockly.mainWorkspace.scrollbar.set(-x - metrics.contentLeft,
                                        -y - metrics.contentTop);
  }
};

/**
 * Handle a key-down on SVG drawing surface.
 * @param {!Event} e Key down event.
 * @private
 */
Blockly.onKeyDown_ = function(e) {
  if (Blockly.isTargetInput_(e)) {
    // When focused on an HTML text input widget, don't trap any keys.
    return;
  }
  // TODO: Add keyboard support for cursoring around the context menu.
  if (e.keyCode == 27) {
    // Pressing esc closes the context menu.
    Blockly.hideChaff();
  } else if (e.keyCode == 8 || e.keyCode == 46) {
    // Delete or backspace.
    try {
      if (Blockly.selected && Blockly.selected.isDeletable()) {
        Blockly.hideChaff();
        Blockly.selected.dispose(true, true);
      }
    } finally {
      // Stop the browser from going back to the previous page.
      // Use a finally so that any error in delete code above doesn't disappear
      // from the console when the page rolls back.
      e.preventDefault();
    }
  } else if (e.altKey || e.ctrlKey || e.metaKey) {
    if (Blockly.selected && Blockly.selected.isDeletable() &&
        Blockly.selected.workspace == Blockly.mainWorkspace) {
      Blockly.hideChaff();
      if (e.keyCode == 67) {
        // 'c' for copy.
        Blockly.copy_(Blockly.selected);
      } else if (e.keyCode == 88) {
        // 'x' for cut.
        Blockly.copy_(Blockly.selected);
        Blockly.selected.dispose(true, true);
      }
    }
    if (e.keyCode == 86) {
      // 'v' for paste.
      if (Blockly.clipboard_) {
        Blockly.mainWorkspace.paste(Blockly.clipboard_);
      }
    }
  }
};

/**
 * Stop binding to the global mouseup and mousemove events.
 * @private
 */
Blockly.terminateDrag_ = function() {
  Blockly.Block.terminateDrag_();
  Blockly.Flyout.terminateDrag_();
};

/**
 * Copy a block onto the local clipboard.
 * @param {!Blockly.Block} block Block to be copied.
 * @private
 */
Blockly.copy_ = function(block) {
  var xmlBlock = Blockly.Xml.blockToDom_(block);
  Blockly.Xml.deleteNext(xmlBlock);
  // Encode start position in XML.
  var xy = block.getRelativeToSurfaceXY();
  xmlBlock.setAttribute('x', Blockly.RTL ? -xy.x : xy.x);
  xmlBlock.setAttribute('y', xy.y);
  Blockly.clipboard_ = xmlBlock;
};

/**
 * Show the context menu for the workspace.
 * @param {!Event} e Mouse event
 * @private
 */
Blockly.showContextMenu_ = function(e) {
  if (Blockly.readOnly) {
    return;
  }
  var options = [];

  if (Blockly.collapse) {
    var hasCollapsedBlocks = false;
    var hasExpandedBlocks = false;
    var topBlocks = Blockly.mainWorkspace.getTopBlocks(false);
    for (var i = 0; i < topBlocks.length; i++) {
      if (topBlocks[i].isCollapsed()) {
        hasCollapsedBlocks = true;
      } else {
        hasExpandedBlocks = true;
      }
    }

    // Option to collapse top blocks.
    var collapseOption = {enabled: hasExpandedBlocks};
    collapseOption.text = Blockly.Msg.COLLAPSE_ALL;
    collapseOption.callback = function() {
      for (var i = 0; i < topBlocks.length; i++) {
        topBlocks[i].setCollapsed(true);
      }
    };
    options.push(collapseOption);

    // Option to expand top blocks.
    var expandOption = {enabled: hasCollapsedBlocks};
    expandOption.text = Blockly.Msg.EXPAND_ALL;
    expandOption.callback = function() {
      for (var i = 0; i < topBlocks.length; i++) {
        topBlocks[i].setCollapsed(false);
      }
    };
    options.push(expandOption);
  }

  // Option to get help.
  var helpOption = {enabled: false};
  helpOption.text = Blockly.Msg.HELP;
  helpOption.callback = function() {};
  options.push(helpOption);

  Blockly.ContextMenu.show(e, options);
};

/**
 * Cancel the native context menu, unless the focus is on an HTML input widget.
 * @param {!Event} e Mouse down event.
 * @private
 */
Blockly.onContextMenu_ = function(e) {
  if (!Blockly.isTargetInput_(e)) {
    // When focused on an HTML text input widget, don't cancel the context menu.
    e.preventDefault();
  }
};

/**
 * Close tooltips, context menus, dropdown selections, etc.
 * @param {boolean=} opt_allowToolbox If true, don't close the toolbox.
 */
Blockly.hideChaff = function(opt_allowToolbox) {
  Blockly.Tooltip.hide();
  Blockly.WidgetDiv.hide();
  if (!opt_allowToolbox &&
      Blockly.Toolbox.flyout_ && Blockly.Toolbox.flyout_.autoClose) {
    Blockly.Toolbox.clearSelection();
  }
};

/**
 * Deselect any selections on the webpage.
 * Chrome will select text outside the SVG when double-clicking.
 * Deselect this text, so that it doesn't mess up any subsequent drag.
 */
Blockly.removeAllRanges = function() {
  function removeAllSafe() {
    try {
      window.getSelection().removeAllRanges();
    } catch (e) {
      // MSIE throws 'error 800a025e' here.
    }
  }

  if (window.getSelection) {  // W3
    var sel = window.getSelection();
    if (sel && sel.removeAllRanges) {
      removeAllSafe();
      window.setTimeout(function() {
        removeAllSafe();
      }, 0);
    }
  }
};

/**
 * Is this event targeting a text input widget?
 * @param {!Event} e An event.
 * @return {boolean} True if text input.
>>>>>>> ff4c4f31
 * @private
 */
Blockly.clipboard_ = null;

/**
 * Create an AJAX onload function scoped to request and name params.
 * @param {!XMLHttpRequest} request The requst to listen on.
 * @param {string} name The name of the sound so we can reference it later.
 * @return {function} The onload function.
 */
Blockly.onSoundLoad_ = function(request, name) {
  var onload = function() {
    Blockly.CONTEXT.decodeAudioData(request.response, function(buffer) {
      // Create an initial dummy sound.
      Blockly.SOUNDS_[name] = Blockly.createSoundFromBuffer_({buffer: buffer});
    });
  };
  return onload;
};

/**
 * Create a web audio buffer source from an array buffer.
 * @param {!Object} options A set of options which must include the array
 *   buffer from which to create the sound and may optionally include a loop
 *   option.
 * @return {AudioBufferSourceNode} The sound.
 */
Blockly.createSoundFromBuffer_ = function(options) {
  var source = Blockly.CONTEXT.createBufferSource();
  source.buffer = options.buffer;
  source.loop = options.loop;

  // Older version of chrome call this createGainNode instead of createGain
  var gainNode;
  if (Blockly.CONTEXT.createGain) {
    gainNode = Blockly.CONTEXT.createGain();
  } else if (Blockly.CONTEXT.createGainNode) {
    gainNode = Blockly.CONTEXT.createGainNode();
  } else {
    return null;
  }

  source.connect(gainNode);
  gainNode.connect(Blockly.CONTEXT.destination);
  gainNode.gain.value = options.volume || 1;
  return source;
};

/**
 * Load an audio file using the web audio api.
 * @param {string} filename The filename to load.
 * @param {string} name Name of sound.
 * @private
 */
Blockly.loadWebAudio_ = function(filename, name) {
  var request = new XMLHttpRequest();
  request.open('GET', filename, true);
  request.responseType = 'arraybuffer';
  request.onload = Blockly.onSoundLoad_(request, name);
  request.send();
};

/**
 * Load an audio file.  Cache it, ready for instantaneous playing.
 * @param {!Array.<string>} filenames List of file types in decreasing order of
 *   preference (i.e. increasing size).  E.g. ['media/go.mp3', 'media/go.wav']
 *   Filenames do NOT include path from Blockly's root.  File extensions matter.
 * @param {string} name Name of sound.
 * @private
 */
Blockly.loadAudio_ = function(filenames, name) {
  // Use html5 for audio test even if we use web audio to play.
  if (window.Audio && filenames.length) {
    var audioTest = new window.Audio();
    for (var i = 0, filename; filename = filenames[i]; i++) {
      var ext = filename.match(/\.(\w+)(\?.*)?$/);
      if (ext && audioTest.canPlayType('audio/' + ext[1])) {
        break;
      }
    }
    // We have a playable filename or undefined.
    if (filename) {
      if (window.AudioContext) {
        Blockly.loadWebAudio_(filename, name);
      } else {
        var sound = new window.Audio(filename);
        if (sound && sound.play) {
          // Precache audio except for IE9.
          if (!goog.userAgent.isDocumentMode(9)) {
            sound.play();
            sound.pause();
          }
          Blockly.SOUNDS_[name] = sound;
        }
      }
    }
  }
};

/**
 * Play an audio file at specified value.  If volume is not specified,
 * use full volume (1).
 * @param {string} name Name of sound.
 * @param options A table of audio options.
 */
Blockly.playAudio = function(name, options) {
  var sound = Blockly.SOUNDS_[name];
  var options = options || {};
  if (sound) {
    if (window.AudioContext) {
      options.buffer = sound.buffer;
      var newSound = Blockly.createSoundFromBuffer_(options);
      // Play sound, older versions of the Web Audio API used noteOn(Off).
      newSound.start ? newSound.start(0) : newSound.noteOn(0);
      Blockly.SOUNDS_[name] = newSound;
    } else if (!goog.userAgent.MOBILE) {  // HTML 5 audio on mobile is bad.
      // Update the sound hash with the looping sound, and stop the original sound
      // This is to prevent when there are multiple sounds of the same name being
      // played, which should not happen.
      sound.volume = (options.volume !== undefined) ? options.volume : 1;
      sound.loop = options.loop;
      sound.play();
    }
  }
};

/**
 * Stop looping the audio file.
 * @param {string} name Name of sound.
 */
Blockly.stopLoopingAudio = function(name) {
  var sound = Blockly.SOUNDS_[name];
  try {
    if (sound) {
      if (sound.stop) {  // Newest web audio pseudo-standard.
        sound.stop(0);
      } else if (sound.noteOff) {  // Older web audio.
        sound.noteOff(0);
      } else {  // html 5 audio.
        sound.pause();
      }
    }
  } catch (e) {
    if (e.name === 'InvalidStateError') {
      // Stopping a sound that hasn't been played.
    } else {
      throw e;
    }
  }
};

/**
 * Deselect any selections on the webpage.
 * Chrome will select text outside the SVG when double-clicking.
 * Deselect this text, so that it doesn't mess up any subsequent drag.
 */
Blockly.removeAllRanges = function() {
  function removeAllSafe() {
    try {
      window.getSelection().removeAllRanges();
    } catch (e) {
      // MSIE throws 'error 800a025e' here.
    }
  }

  if (window.getSelection) {  // W3
    var sel = window.getSelection();
    if (sel && sel.removeAllRanges) {
      removeAllSafe();
      window.setTimeout(function() {
        removeAllSafe();
      }, 0);
    }
  }
};<|MERGE_RESOLUTION|>--- conflicted
+++ resolved
@@ -28,7 +28,6 @@
 
 // Blockly core dependencies.
 goog.require('Blockly.Block');
-goog.require('Blockly.FunctionEditor');
 goog.require('Blockly.Connection');
 goog.require('Blockly.FieldAngle');
 goog.require('Blockly.FieldCheckbox');
@@ -246,317 +245,8 @@
 Blockly.mainBlockSpaceEditor = null;
 
 /**
-<<<<<<< HEAD
  * Contents of the local clipboard.
  * @type {Element}
-=======
- * Size the SVG image to completely fill its container.  Record both
- * the height/width and the absolute position of the SVG image.
- */
-Blockly.svgResize = function() {
-  var svg = Blockly.svg;
-  var style = window.getComputedStyle(svg);
-  var borderWidth = 0;
-  if (style) {
-    borderWidth = parseInt(style.borderLeftWidth, 10) +
-                  parseInt(style.borderRightWidth, 10);
-  }
-  var div = svg.parentNode;
-  var width = div.offsetWidth - borderWidth;
-  var height = div.offsetHeight;
-  if (svg.cachedWidth_ != width) {
-    svg.setAttribute('width', width + 'px');
-    svg.cachedWidth_ = width;
-  }
-  if (svg.cachedHeight_ != height) {
-    svg.setAttribute('height', height + 'px');
-    svg.cachedHeight_ = height;
-  }
-  // Update the scrollbars (if they exist).
-  if (Blockly.mainWorkspace.scrollbar) {
-    Blockly.mainWorkspace.scrollbar.resize();
-  } else if (Blockly.hasCategories) {
-    Blockly.setMainWorkspaceMetricsNoScroll_();
-  }
-};
-
-/**
- * @return {number} Return the width, in pixels, of the workspace.
- */
-Blockly.getWorkspaceWidth = function() {
-  var metrics = Blockly.mainWorkspace.getMetrics();
-  var width = metrics ? metrics.viewWidth : 0;
-  return width;
-};
-
-/**
- * @return {number} Return the width, in pixels, of the toolbox. Note, this
- * only includes the 'flyout' part, not the categories tree.
- */
-Blockly.getToolboxWidth = function() {
-  var flyout = Blockly.mainWorkspace.flyout_ || Blockly.Toolbox.flyout_;
-  var metrics = flyout.workspace_.getMetrics();
-  var width = metrics ? metrics.viewWidth : 0;
-  return width;
-};
-
-Blockly.getActiveWorkspace = function() {
-  return Blockly.modalWorkspace || Blockly.mainWorkspace;
-}
-
-/**
- * Handle a mouse-down on SVG drawing surface.
- * @param {!Event} e Mouse down event.
- * @private
- */
-Blockly.onMouseDown_ = function(e) {
-  Blockly.terminateDrag_(); // In case mouse-up event was lost.
-  Blockly.hideChaff();
-  var isTargetSvg = e.target && e.target.nodeName &&
-      e.target.nodeName.toLowerCase() == 'svg';
-  if (!Blockly.readOnly && Blockly.selected && isTargetSvg) {
-    // Clicking on the document clears the selection.
-    Blockly.selected.unselect();
-  }
-  if (Blockly.isRightButton(e)) {
-    // Right-click.
-    // Unlike google Blockly, we don't want to show a context menu
-    // Blockly.showContextMenu_(e);
-  } else if ((Blockly.readOnly || isTargetSvg) &&
-             Blockly.mainWorkspace.scrollbar) {
-    // If the workspace is editable, only allow dragging when gripping empty
-    // space.  Otherwise, allow dragging when gripping anywhere.
-    Blockly.mainWorkspace.dragMode = true;
-    // Record the current mouse position.
-    Blockly.mainWorkspace.startDragMouseX = e.clientX;
-    Blockly.mainWorkspace.startDragMouseY = e.clientY;
-    Blockly.mainWorkspace.startDragMetrics =
-        Blockly.mainWorkspace.getMetrics();
-    Blockly.mainWorkspace.startScrollX = Blockly.mainWorkspace.pageXOffset;
-    Blockly.mainWorkspace.startScrollY = Blockly.mainWorkspace.pageYOffset;
-
-    // Stop the browser from scrolling/zooming the page
-    e.preventDefault();
-  }
-};
-
-/**
- * Handle a mouse-up on SVG drawing surface.
- * @param {!Event} e Mouse up event.
- * @private
- */
-Blockly.onMouseUp_ = function(e) {
-  Blockly.setCursorHand_(false);
-  Blockly.mainWorkspace.dragMode = false;
-};
-
-/**
- * Handle a mouse-move on SVG drawing surface.
- * @param {!Event} e Mouse move event.
- * @private
- */
-Blockly.onMouseMove_ = function(e) {
-  if (Blockly.mainWorkspace.dragMode) {
-    Blockly.removeAllRanges();
-    var dx = e.clientX - Blockly.mainWorkspace.startDragMouseX;
-    var dy = e.clientY - Blockly.mainWorkspace.startDragMouseY;
-    var metrics = Blockly.mainWorkspace.startDragMetrics;
-    var x = Blockly.mainWorkspace.startScrollX + dx;
-    var y = Blockly.mainWorkspace.startScrollY + dy;
-    x = Math.min(x, -metrics.contentLeft);
-    y = Math.min(y, -metrics.contentTop);
-    x = Math.max(x, metrics.viewWidth - metrics.contentLeft -
-                 metrics.contentWidth);
-    y = Math.max(y, metrics.viewHeight - metrics.contentTop -
-                 metrics.contentHeight);
-
-    // Move the scrollbars and the page will scroll automatically.
-    Blockly.mainWorkspace.scrollbar.set(-x - metrics.contentLeft,
-                                        -y - metrics.contentTop);
-  }
-};
-
-/**
- * Handle a key-down on SVG drawing surface.
- * @param {!Event} e Key down event.
- * @private
- */
-Blockly.onKeyDown_ = function(e) {
-  if (Blockly.isTargetInput_(e)) {
-    // When focused on an HTML text input widget, don't trap any keys.
-    return;
-  }
-  // TODO: Add keyboard support for cursoring around the context menu.
-  if (e.keyCode == 27) {
-    // Pressing esc closes the context menu.
-    Blockly.hideChaff();
-  } else if (e.keyCode == 8 || e.keyCode == 46) {
-    // Delete or backspace.
-    try {
-      if (Blockly.selected && Blockly.selected.isDeletable()) {
-        Blockly.hideChaff();
-        Blockly.selected.dispose(true, true);
-      }
-    } finally {
-      // Stop the browser from going back to the previous page.
-      // Use a finally so that any error in delete code above doesn't disappear
-      // from the console when the page rolls back.
-      e.preventDefault();
-    }
-  } else if (e.altKey || e.ctrlKey || e.metaKey) {
-    if (Blockly.selected && Blockly.selected.isDeletable() &&
-        Blockly.selected.workspace == Blockly.mainWorkspace) {
-      Blockly.hideChaff();
-      if (e.keyCode == 67) {
-        // 'c' for copy.
-        Blockly.copy_(Blockly.selected);
-      } else if (e.keyCode == 88) {
-        // 'x' for cut.
-        Blockly.copy_(Blockly.selected);
-        Blockly.selected.dispose(true, true);
-      }
-    }
-    if (e.keyCode == 86) {
-      // 'v' for paste.
-      if (Blockly.clipboard_) {
-        Blockly.mainWorkspace.paste(Blockly.clipboard_);
-      }
-    }
-  }
-};
-
-/**
- * Stop binding to the global mouseup and mousemove events.
- * @private
- */
-Blockly.terminateDrag_ = function() {
-  Blockly.Block.terminateDrag_();
-  Blockly.Flyout.terminateDrag_();
-};
-
-/**
- * Copy a block onto the local clipboard.
- * @param {!Blockly.Block} block Block to be copied.
- * @private
- */
-Blockly.copy_ = function(block) {
-  var xmlBlock = Blockly.Xml.blockToDom_(block);
-  Blockly.Xml.deleteNext(xmlBlock);
-  // Encode start position in XML.
-  var xy = block.getRelativeToSurfaceXY();
-  xmlBlock.setAttribute('x', Blockly.RTL ? -xy.x : xy.x);
-  xmlBlock.setAttribute('y', xy.y);
-  Blockly.clipboard_ = xmlBlock;
-};
-
-/**
- * Show the context menu for the workspace.
- * @param {!Event} e Mouse event
- * @private
- */
-Blockly.showContextMenu_ = function(e) {
-  if (Blockly.readOnly) {
-    return;
-  }
-  var options = [];
-
-  if (Blockly.collapse) {
-    var hasCollapsedBlocks = false;
-    var hasExpandedBlocks = false;
-    var topBlocks = Blockly.mainWorkspace.getTopBlocks(false);
-    for (var i = 0; i < topBlocks.length; i++) {
-      if (topBlocks[i].isCollapsed()) {
-        hasCollapsedBlocks = true;
-      } else {
-        hasExpandedBlocks = true;
-      }
-    }
-
-    // Option to collapse top blocks.
-    var collapseOption = {enabled: hasExpandedBlocks};
-    collapseOption.text = Blockly.Msg.COLLAPSE_ALL;
-    collapseOption.callback = function() {
-      for (var i = 0; i < topBlocks.length; i++) {
-        topBlocks[i].setCollapsed(true);
-      }
-    };
-    options.push(collapseOption);
-
-    // Option to expand top blocks.
-    var expandOption = {enabled: hasCollapsedBlocks};
-    expandOption.text = Blockly.Msg.EXPAND_ALL;
-    expandOption.callback = function() {
-      for (var i = 0; i < topBlocks.length; i++) {
-        topBlocks[i].setCollapsed(false);
-      }
-    };
-    options.push(expandOption);
-  }
-
-  // Option to get help.
-  var helpOption = {enabled: false};
-  helpOption.text = Blockly.Msg.HELP;
-  helpOption.callback = function() {};
-  options.push(helpOption);
-
-  Blockly.ContextMenu.show(e, options);
-};
-
-/**
- * Cancel the native context menu, unless the focus is on an HTML input widget.
- * @param {!Event} e Mouse down event.
- * @private
- */
-Blockly.onContextMenu_ = function(e) {
-  if (!Blockly.isTargetInput_(e)) {
-    // When focused on an HTML text input widget, don't cancel the context menu.
-    e.preventDefault();
-  }
-};
-
-/**
- * Close tooltips, context menus, dropdown selections, etc.
- * @param {boolean=} opt_allowToolbox If true, don't close the toolbox.
- */
-Blockly.hideChaff = function(opt_allowToolbox) {
-  Blockly.Tooltip.hide();
-  Blockly.WidgetDiv.hide();
-  if (!opt_allowToolbox &&
-      Blockly.Toolbox.flyout_ && Blockly.Toolbox.flyout_.autoClose) {
-    Blockly.Toolbox.clearSelection();
-  }
-};
-
-/**
- * Deselect any selections on the webpage.
- * Chrome will select text outside the SVG when double-clicking.
- * Deselect this text, so that it doesn't mess up any subsequent drag.
- */
-Blockly.removeAllRanges = function() {
-  function removeAllSafe() {
-    try {
-      window.getSelection().removeAllRanges();
-    } catch (e) {
-      // MSIE throws 'error 800a025e' here.
-    }
-  }
-
-  if (window.getSelection) {  // W3
-    var sel = window.getSelection();
-    if (sel && sel.removeAllRanges) {
-      removeAllSafe();
-      window.setTimeout(function() {
-        removeAllSafe();
-      }, 0);
-    }
-  }
-};
-
-/**
- * Is this event targeting a text input widget?
- * @param {!Event} e An event.
- * @return {boolean} True if text input.
->>>>>>> ff4c4f31
  * @private
  */
 Blockly.clipboard_ = null;
@@ -731,4 +421,11 @@
       }, 0);
     }
   }
+};
+
+/**
+ * @returns {*|Blockly.mainWorkspace}
+ */
+Blockly.getActiveWorkspace = function() {
+  return Blockly.modalWorkspace || Blockly.mainWorkspace;
 };