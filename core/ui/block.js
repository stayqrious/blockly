/**
 * Visual Blocks Editor
 *
 * Copyright 2011 Google Inc.
 * http://blockly.googlecode.com/
 *
 * Licensed under the Apache License, Version 2.0 (the "License");
 * you may not use this file except in compliance with the License.
 * You may obtain a copy of the License at
 *
 *   http://www.apache.org/licenses/LICENSE-2.0
 *
 * Unless required by applicable law or agreed to in writing, software
 * distributed under the License is distributed on an "AS IS" BASIS,
 * WITHOUT WARRANTIES OR CONDITIONS OF ANY KIND, either express or implied.
 * See the License for the specific language governing permissions and
 * limitations under the License.
 */

/* global Blockly, goog */

/**
 * @fileoverview The class representing one block.
 * @author fraser@google.com (Neil Fraser)
 */
'use strict';

goog.provide('Blockly.Block');

goog.require('Blockly.BlockSvg');
goog.require('Blockly.BlockSvgFramed');
goog.require('Blockly.BlockSvgFunctional');
goog.require('Blockly.Blocks');
goog.require('Blockly.Connection');
goog.require('Blockly.ContextMenu');
goog.require('Blockly.Input');
goog.require('Blockly.Msg');
goog.require('Blockly.Mutator');
goog.require('Blockly.Warning');
goog.require('Blockly.BlockSpace');
goog.require('Blockly.Xml');
goog.require('goog.asserts');
goog.require('goog.string');


/**
 * Unique ID counter for created blocks.
 * @private
 */
Blockly.uidCounter_ = 0;

/**
 * Class for one block.
 * @param {!Blockly.BlockSpace} blockSpace The new block's blockSpace.
 * @param {?string} prototypeName Name of the language object containing
 *     type-specific functions for this block.
 * @constructor
 */
Blockly.Block = function(blockSpace, prototypeName, htmlId) {
  this.id = ++Blockly.uidCounter_;
  this.htmlId = htmlId;
  this.outputConnection = null;
  this.nextConnection = null;
  this.previousConnection = null;
  this.inputList = [];
  this.inputsInline = false;
  this.rendered = false;
  this.disabled = false;
  this.tooltip = '';

  this.contextMenu = true;

  this.parentBlock_ = null;
  this.childBlocks_ = [];
  this.deletable_ = true;
  this.movable_ = true;
  this.editable_ = true;
  this.userVisible_ = true;
  this.nextConnectionDisabled_ = false;
  this.collapsed_ = false;
  this.dragging_ = false;

  // Used to hide function blocks when not in modal workspace. This property
  // is not serialized/deserialized.
  this.currentlyHidden_ = false;

  /**
   * Whether this block is allowed to disconnect from its parent block.
   * @private {boolean}
   */
  this.canDisconnectFromParent_ = true;

  /**
   * The label which can be clicked to edit this block. This field is
   * currently set only for functional_call blocks.
   * @type {Blockly.FieldIcon}
   */
  this.editLabel_ = null;

  /**
   * @type {!Blockly.BlockSpace}
   */
  this.blockSpace = blockSpace;
  this.isInFlyout = blockSpace.isFlyout;

  this.colourSaturation_ = 0.45;
  this.colourValue_ = 0.65;
  this.fillPattern_ = null;
  this.blockSvgClass_ = Blockly.BlockSvg;
  this.customOptions_ = {};

  /**
   * Optional method to run just prior to disposing this block
   * @type {?Function}
   */
  this.beforeDispose = null;

  this.setRenderBlockSpace(blockSpace);

  // Copy the type-specific functions and data from the prototype.
  if (prototypeName) {
    this.type = prototypeName;
    var prototype = Blockly.Blocks[prototypeName];
    if (!prototype) {
      Blockly.fireUiEvent(window, 'unknownBlock', {name: prototypeName});
      prototype = Blockly.Blocks.unknown;
      this.appendDummyInput().appendTitle('unknown: ' + prototypeName);
      console.warn('Warning: "' + prototypeName + '" is an unknown language block.');
    }
    goog.mixin(this, prototype);
  }
  // Call an initialization function, if it exists.
  if (goog.isFunction(this.init)) {
    this.init();
  }

  if (this.shouldHideIfInMainBlockSpace && this.shouldHideIfInMainBlockSpace() &&
      this.blockSpace === Blockly.mainBlockSpace) {
    this.setCurrentlyHidden(true);
  }

  this.handleBlockLimitChanges();

  /** @type {goog.events.EventTarget} */
  this.blockEvents = new goog.events.EventTarget();
};

/**
 * @enum {string}
 */
Blockly.Block.EVENTS = {
  AFTER_DISPOSED: 'afterDisposed',
  AFTER_DROPPED: 'afterDropped'
};

/**
 * Pointer to SVG representation of the block.
 * @type {Blockly.BlockSvg}
 * @private
 */
Blockly.Block.prototype.svg_ = null;

/**
 * Block's mutator icon (if any).
 * @type {?Blockly.Mutator}
 */
Blockly.Block.prototype.mutator = null;

/**
 * Block's warning icon (if any).
 * @type {?Blockly.Warning}
 */
Blockly.Block.prototype.warning = null;

/**
 * Callback function called after initialization
 * (typically defined by subclasses)
 * @type {?function()}
 */
Blockly.Block.prototype.init = null;

/**
 * Callback function called after initialization
 * (typically defined by subclasses)
 * @type {?function()}
 */
Blockly.Block.prototype.onchange = null;

/**
 * Update limit UI on block count changes.
 */
Blockly.Block.prototype.handleBlockLimitChanges = function() {
  if (this.blockSpace && this.blockSpace.blockSpaceEditor) {
    // Normally we want to show block limits in the flyout, but while editing
    // blocks (e.g. in the Toolbox Blocks Editor), we'd like to show them in
    // the main block space.
    var shouldShowBlockLimits = Blockly.editBlocks ? !this.isInFlyout : this.isInFlyout;
    if (shouldShowBlockLimits) {
      this.blockSpace.blockSpaceEditor.blockLimits.events.listen('change',
          this.onBlockLimitChange.bind(this));
    }
  }
};

Blockly.Block.prototype.onBlockLimitChange = function(eventObject) {
  if (eventObject.type !== this.type) {
    return;
  }
  if (!this.svg_) {
    return;
  }

  // When editing blocks, show full count. Otherwise, show remaining #.
  var displayCount = Blockly.editBlocks ? eventObject.limit : eventObject.remaining;
  this.svg_.updateLimit(displayCount);
};

/**
 * @param {Blockly.BlockSpace} blockSpace target blockspace to begin rendering on
 */
Blockly.Block.prototype.setRenderBlockSpace = function(blockSpace) {
  this.blockSpace = blockSpace;
  this.blockSpace.addTopBlock(this);

  // Bind an onchange function if one exists (typically set by block subclasses)
  if (goog.isFunction(this.onchange)) {
    Blockly.bindEvent_(this.blockSpace.getCanvas(), 'blocklyBlockSpaceChange',
      this, this.onchange);
  }
};

/**
 * Returns a list of mutator and warning icons.
 * @return {!Array} List of icons.
 */
Blockly.Block.prototype.getIcons = function() {
  var icons = [];
  if (this.mutator) {
    icons.push(this.mutator);
  }
  if (this.warning) {
    icons.push(this.warning);
  }
  return icons;
};

/**
 * Create and initialize the SVG representation of the block.
 */
Blockly.Block.prototype.initSvg = function() {
  this.svg_ = new this.blockSvgClass_(this, this.customOptions_);
  this.svg_.init();
  if (!this.blockSpace.isReadOnly()) {
    Blockly.bindEvent_(this.svg_.getRootElement(), 'mousedown', this,
                       this.onMouseDown_);
    Blockly.bindEvent_(this.svg_.getRootElement(), 'focus', this,
      this.select.bind(this, false));
  }
  this.setCurrentlyHidden(this.currentlyHidden_);
  this.moveToFrontOfMainCanvas_();
  this.setIsUnused();

  if (this.miniFlyoutBlocks) {
    this.miniFlyout = new Blockly.HorizontalFlyout(this.blockSpace.blockSpaceEditor);
    this.miniFlyout.targetBlockSpace_ = this.blockSpace;
    const dom = this.miniFlyout.createDom(true);
    this.svg_.getRootElement().append(dom);
    this.miniFlyout.show(this.miniFlyoutBlocks);
    this.miniFlyout.softHide();
  }
};

/**
 * Create a mini-flyout with the given set of blocks.
 */
Blockly.Block.prototype.initMiniFlyout = function(blockString) {
  const root = Blockly.Xml.textToDom(blockString);
  this.miniFlyoutBlocks = root.children;
};

/**
 * Return the root node of the SVG or null if none exists.
 * @return {Element} The root SVG node (probably a group).
 */
Blockly.Block.prototype.getSvgRoot = function() {
  return this.svg_ && this.svg_.getRootElement();
};

Blockly.Block.DRAG_MODE_NOT_DRAGGING = 0;
Blockly.Block.DRAG_MODE_INSIDE_STICKY_RADIUS = 1;
Blockly.Block.DRAG_MODE_FREELY_DRAGGING = 2;

/**
 * Is the mouse dragging a block?
 * 0 - No drag operation.
 * 1 - Still inside the sticky DRAG_RADIUS.
 * 2 - Freely draggable.
 * @private
 */
Blockly.Block.dragMode_ = Blockly.Block.DRAG_MODE_NOT_DRAGGING;

Blockly.Block.isDragging = function() {
  return Blockly.Block.dragMode_ !== Blockly.Block.DRAG_MODE_NOT_DRAGGING;
};

Blockly.Block.isFreelyDragging = function() {
  return Blockly.Block.dragMode_ === Blockly.Block.DRAG_MODE_FREELY_DRAGGING;
};

/**
 * Pretend that we've already started dragging a block. This ensures that any
 * methods called between now and onMouseDown behave as though a block is being
 * dragged, e.g. skipping neighbour bumping.
 */
Blockly.Block.startDragging = function() {
  Blockly.Block.dragMode_ = Blockly.Block.DRAG_MODE_INSIDE_STICKY_RADIUS;
}

/**
 * Wrapper function called when a mouseUp occurs during a drag operation.
 * @type {BindData}
 * @private
 */
Blockly.Block.onMouseUpWrapper_ = null;

/**
 * Wrapper function called when a mouseMove occurs during a drag operation.
 * @type {BindData}
 * @private
 */
Blockly.Block.onMouseMoveWrapper_ = null;

/**
 * Stop binding to the global mouseup and mousemove events.
 * @private
 */
Blockly.Block.terminateDrag_ = function() {
  if (Blockly.Block.onMouseUpWrapper_) {
    Blockly.unbindEvent_(Blockly.Block.onMouseUpWrapper_);
    Blockly.Block.onMouseUpWrapper_ = null;
  }
  if (Blockly.Block.onMouseMoveWrapper_) {
    Blockly.unbindEvent_(Blockly.Block.onMouseMoveWrapper_);
    Blockly.Block.onMouseMoveWrapper_ = null;
  }
  var selected = Blockly.selected;
  if (Blockly.Block.isFreelyDragging()) {
    // Terminate a drag operation.
    if (selected) {
      selected.blockSpace.clearPickedUpBlockOrigin();
      selected.blockSpace.stopAutoScrolling();
      // Update the connection locations.
      var xy = selected.getRelativeToSurfaceXY();
      var dx = xy.x - selected.startDragX;
      var dy = xy.y - selected.startDragY;
      selected.moveConnections_(dx, dy);
      delete selected.draggedBubbles_;
      selected.setDragging_(false);
      selected.moveToFrontOfMainCanvas_();
      selected.render();
      window.setTimeout(selected.bumpNeighbours.bind(selected), Blockly.BUMP_DELAY);
      selected.blockSpace.blockSpaceEditor.bumpBlocksIntoBlockSpace();
      selected.blockSpace.scrollIntoView(selected);

      // Fire an event to allow scrollbars to resize.
      Blockly.fireUiEvent(window, 'resize');
    }
  }
  // When we have a selected block, we should use its editor to run
  // the cursor change so that the editor's SVG gets a cursor change
  // as well.
  if (selected) {
    selected.blockSpace.fireChangeEvent();
    selected.blockSpace.blockSpaceEditor.setCursor(Blockly.Css.Cursor.OPEN);
  }

  Blockly.Block.dragMode_ = Blockly.Block.DRAG_MODE_NOT_DRAGGING;

  if (selected) {
    selected.blockEvents.dispatchEvent(Blockly.Block.EVENTS.AFTER_DROPPED);
  }
};

/**
 * Select this block.  Highlight it visually.
 */
Blockly.Block.prototype.select = function(spotlight) {
  if (!this.svg_) {
    throw 'Block is not rendered.';
  }
  if (Blockly.selected) {
    // Unselect any previously selected block.
    Blockly.selected.unselect();
  }
  Blockly.selected = this;
  this.svg_.addSelect(!this.parentBlock_);
  if (spotlight) {
    this.svg_.addSpotlight();
  }
  Blockly.fireUiEvent(this.blockSpace.getCanvas(), 'blocklySelectChange');
};

/**
 * Unselect this block.  Remove its highlighting.
 */
Blockly.Block.prototype.unselect = function() {
  if (Blockly.selected !== this) {
    return;
  }

  if (!this.svg_) {
    throw 'Block is not rendered.';
  }
  Blockly.BlockSpaceEditor.terminateDrag_();
  Blockly.selected = null;
  this.svg_.removeSelect();
  this.svg_.removeSpotlight();
  Blockly.fireUiEvent(this.blockSpace.getCanvas(), 'blocklySelectChange');
};

/**
 * Whether this block can be copied, cut, and pasted.
 * Can be overridden by individual block types.
 * @returns {boolean}
 */
Blockly.Block.prototype.isCopyable = function() {
  return true;
};

/**
 * Dispose of this block.
 * @param {boolean} healStack If true, then try to heal any gap by connecting
 *     the next statement with the previous statement.  Otherwise, dispose of
 *     all children of this block.
 * @param {boolean} animate If true, show a disposal animation and sound.
 */
Blockly.Block.prototype.dispose = function(healStack, animate) {
  if (goog.isFunction(this.beforeDispose)) {
    this.beforeDispose();
  }

  // Switch off rerendering.
  this.rendered = false;
  this.unplug(healStack);

  if (animate && this.svg_) {
    this.svg_.disposeUiEffect();
  }

  var updateBlockSpaceCallback = goog.bind(
      this.blockSpace.updateScrollableSize, this.blockSpace);

  // This block is now at the top of the blockSpace.
  // Remove this block from the blockSpace's list of top-most blocks.
  this.blockSpace.removeTopBlock(this);
  this.blockSpace = null;

  // Just deleting this block from the DOM would result in a memory leak as
  // well as corruption of the connection database.  Therefore we must
  // methodically step through the blocks and carefully disassemble them.

  if (Blockly.selected == this) {
    Blockly.selected = null;
    // If there's a drag in-progress, unlink the mouse events.
    Blockly.BlockSpaceEditor.terminateDrag_();
  }

  // If this block has a context menu open, close it.
  if (Blockly.ContextMenu.currentBlock == this) {
    Blockly.ContextMenu.hide();
  }

  // First, dispose of all my children.
  for (var x = this.childBlocks_.length - 1; x >= 0; x--) {
    this.childBlocks_[x].dispose(false);
  }
  // Then dispose of myself.
  var icons = this.getIcons();
  for (var x = 0; x < icons.length; x++) {
    icons[x].dispose();
  }
  // Dispose of all inputs and their titles.
  for (var x = 0, input; input = this.inputList[x]; x++) {
    input.dispose();
  }
  this.inputList = [];
  // Dispose of any remaining connections (next/previous/output).
  var connections = this.getConnections_(true);
  for (var x = 0; x < connections.length; x++) {
    var connection = connections[x];
    if (connection.targetConnection) {
      connection.disconnect();
    }
    connections[x].dispose();
  }
  // Dispose of the SVG and break circular references.
  if (this.svg_) {
    this.svg_.dispose();
    this.svg_ = null;
  }

  this.blockEvents.dispatchEvent(Blockly.Block.EVENTS.AFTER_DISPOSED);
  updateBlockSpaceCallback();
};

/**
 * Unplug this block from its superior block.  If this block is a statement,
 * optionally reconnect the block underneath with the block on top.
 * @param {boolean} healStack Disconnect child statement and reconnect stack.
 * @param {boolean} bump Move the unplugged block sideways a short distance.
 */
Blockly.Block.prototype.unplug = function(healStack, bump) {
  bump = bump && !!this.getParent();
  if (this.outputConnection) {
    if (this.outputConnection.targetConnection) {
      // Disconnect from any superior block.
      this.setParent(null);
    }
  } else {
    var previousTarget = null;
    if (this.previousConnection && this.previousConnection.targetConnection) {
      // Remember the connection that any next statements need to connect to.
      previousTarget = this.previousConnection.targetConnection;
      // Detach this block from the parent's tree.
      this.setParent(null);
    }
    if (healStack && this.nextConnection &&
        this.nextConnection.targetConnection) {
      // Disconnect the next statement.
      var nextTarget = this.nextConnection.targetConnection;
      var nextBlock = this.nextConnection.targetBlock();
      nextBlock.setParent(null);
      if (previousTarget) {
        // Attach the next statement to the previous statement.
        previousTarget.connect(nextTarget);
      }
    }
  }
  if (bump) {
    // Bump the block sideways.
    var dx = Blockly.SNAP_RADIUS * (Blockly.RTL ? -1 : 1);
    var dy = Blockly.SNAP_RADIUS * 2;
    this.moveBy(dx, dy);
  }
};

/**
 * Return the coordinates of the top-left corner of this block relative to the
 * drawing surface's origin (0,0).
 * @return {!Object} Object with .x and .y properties.
 */
Blockly.Block.prototype.getRelativeToSurfaceXY = function() {
  var x = 0;
  var y = 0;
  var elementIsRootCanvas = false;
  if (this.svg_) {
    var element = this.svg_.getRootElement();
    do {
      // Loop through this block and every parent.
      var xy = Blockly.getRelativeXY(element);
      x += xy.x;
      y += xy.y;
      element = element.parentNode;
      elementIsRootCanvas = (element == this.blockSpace.getCanvas() ||
          element == this.blockSpace.getDragCanvas());
    } while (element && !elementIsRootCanvas);
  }
  return {x: x, y: y};
};

/**
 * Move a block to a specific location on the drawing surface.
 * @param {number} x Horizontal location.
 * @param {number} y Vertical location.
 */
Blockly.Block.prototype.moveTo = function(x, y) {
  var oldXY = this.getRelativeToSurfaceXY();
  this.svg_.getRootElement().setAttribute('transform',
      'translate(' + x + ', ' + y + ')');
  this.moveConnections_(x - oldXY.x, y - oldXY.y);
};

/**
 * Move a block by a relative offset.
 * @param {number} dx Horizontal offset.
 * @param {number} dy Vertical offset.
 */
Blockly.Block.prototype.moveBy = function(dx, dy) {
  var xy = this.getRelativeToSurfaceXY();
  this.svg_.getRootElement().setAttribute('transform',
      'translate(' + (xy.x + dx) + ', ' + (xy.y + dy) + ')');
  this.moveConnections_(dx, dy);
};

/**
 * Gets box dimensions of block
 * @returns {goog.math.Box}
 */
Blockly.Block.prototype.getBox = function() {
  var heightWidth = this.getHeightWidth();
  var xy = this.getRelativeToSurfaceXY();

  // Account for left notch
  if (this.outputConnection) {
    xy.x -= Blockly.BlockSvg.TAB_WIDTH;
  }

  return new goog.math.Box(
    xy.y,
    xy.x + heightWidth.width,
    xy.y + heightWidth.height,
    xy.x);
};

/**
 * Returns the padding of the SVG or null if none exists
 * @return {Object} object with padding values for top, bottom, left, and right
 */
Blockly.Block.prototype.getSvgPadding = function() {
  return this.svg_ && this.svg_.getPadding();
};

/**
 * Returns a bounding box describing the dimensions of this block.
 * @return {!Object} Object with height and width properties.
 */
Blockly.Block.prototype.getHeightWidth = function() {
  var bBox;

  try {
    var ie10OrOlder = Blockly.ieVersion() && Blockly.ieVersion() <= 10;
    var initialStyle;

    if (ie10OrOlder) {
      // Required to set display to inline during calculation in IE <= 10
      initialStyle = this.getSvgRoot().style.display;
      this.getSvgRoot().style.display = "inline";
    }

    bBox = goog.object.clone(this.getSvgRoot().getBBox());

    if (ie10OrOlder) {
      // Reset to original display value
      this.getSvgRoot().style.display = initialStyle;
    }
  } catch (e) {
    // Firefox has trouble with hidden elements (Bug 528969).
    return {height: 0, width: 0};
  }

  var expectedBBoxY = 0;

  if (Blockly.BROKEN_CONTROL_POINTS) {
    /* HACK:
     WebKit bug 67298 causes control points to be included in the reported
     bounding box.  The render functions (below) add two 5px spacer control
     points that we need to subtract.
    */
    bBox.height -= 10;
    if (this.nextConnection) {
      // Bottom control point partially masked by lower tab.
      bBox.height += 4;
    }
    /**
     * We would expect bBox.y to be 0, but with broken control points,
     * we'll expect it to be -5 (since we added an extra control point for
     * measurement).
     */
    expectedBBoxY = -5;
  }

  if (bBox.height > 0) {
    // Subtract one from the height due to the shadow.
    bBox.height -= 1;
  }

  /**
   * When <text> or other child content's boundaries extend beyond tops of
   * blocks (e.g. due to IE MSDN issue #791152), bBox.y ends up being < 0.
   * Here we add bBox.y (which is otherwise typically 0) to the height to
   * discount the above-block content distance.
   */
  var bboxYDifference = (bBox.y - expectedBBoxY);
  var heightWithoutContentAboveTop = bBox.height + bboxYDifference;
  bBox.height = Math.max(0, heightWithoutContentAboveTop);

  return bBox;
};

/**
 * Handle a mouse-down on an SVG block.
 * @param {!Event} e Mouse down event.
 * @private
 */
Blockly.Block.prototype.onMouseDown_ = function(e) {
  // Stop the browser from scrolling/zooming the page
  e.preventDefault();

  // If we're clicking on an input target, don't do anything with the event
  // at the block level
  var targetClass = e.target.getAttribute && e.target.getAttribute('class');
  if (targetClass === 'inputClickTarget') {
    e.stopPropagation();
    return;
  }

  // ...but this prevents blurring of inputs, so do it manually
  document.activeElement && document.activeElement.blur
    && document.activeElement.blur();

  if (this.isInFlyout) {
    return;
  }
  // Update Blockly's knowledge of its own location.
  this.blockSpace.blockSpaceEditor.svgResize();
  Blockly.BlockSpaceEditor.terminateDrag_();

  this.select();

  this.blockSpace.blockSpaceEditor.hideChaff();

  if (Blockly.isRightButton(e)) {
    // Right-click.
    // Only show context menus for level editors
    if (Blockly.editBlocks) {
      this.showContextMenu_(e);
    }
  } else if (this.blockSpace.isMovementLocked() ||
      !this.isMovable() ||
      !this.canDisconnectFromParent()) {
    // Allow unmovable blocks to be selected and context menued, but not
    // dragged.  Let this event bubble up to document, so the blockSpace may be
    // dragged instead.
    return;
  } else {
    // Left-click (or middle click)
    // If the block should duplicate on drag, duplicate the block, pass the click event
    // to the duplicated block, and return from this block's click event
    if(this.shouldCopyOnDrag()){
      let dup = this.duplicate_();
      dup.setParentForCopyOnDrag(null);
      dup.onMouseDown_(e);
      return;
    }
    Blockly.removeAllRanges();
    this.setIsUnused(false);
    this.blockSpace.blockSpaceEditor.setCursor(Blockly.Css.Cursor.CLOSED);
    // Look up the current translation and record it.
    var xy = this.getRelativeToSurfaceXY();
    this.startDragX = xy.x;
    this.startDragY = xy.y;

    // If we were given the start drag location, use that.
    if (e.startDragMouseX_ !== undefined && e.startDragMouseY_ !== undefined) {
      this.startDragMouseX = e.startDragMouseX_;
      this.startDragMouseY = e.startDragMouseY_;
      e.startDragMouseX_ = undefined;
      e.startDragMouseY_ = undefined;
    } else {
      // Record the current mouse position.
      this.startDragMouseX = e.clientX;
      this.startDragMouseY = e.clientY;
    }

    Blockly.Block.dragMode_ = Blockly.Block.DRAG_MODE_INSIDE_STICKY_RADIUS;
    Blockly.Block.onMouseUpWrapper_ = Blockly.bindEvent_(document,
        'mouseup', this, this.onMouseUp_);
    Blockly.Block.onMouseMoveWrapper_ = Blockly.bindEvent_(document,
        'mousemove', this, this.onMouseMove_);
    // Build a list of bubbles that need to be moved and where they started.
    this.draggedBubbles_ = [];
    var descendants = this.getDescendants();
    for (var x = 0, descendant; descendant = descendants[x]; x++) {
      var icons = descendant.getIcons();
      for (var y = 0; y < icons.length; y++) {
        var data = icons[y].getIconLocation();
        data.bubble = icons[y];
        this.draggedBubbles_.push(data);
      }
    }
  }
  // This event has been handled.  No need to bubble up to the document.
  e.stopPropagation();
};

/**
 * Handle a mouse-up anywhere in the SVG pane.  Is only registered when a
 * block is clicked.  We can't use mouseUp on the block since a fast-moving
 * cursor can briefly escape the block before it catches up.
 * @param {!Event} e Mouse up event.
 * @private
 */
Blockly.Block.prototype.onMouseUp_ = function(e) {
  var thisBlockSpace = this.blockSpace;
  Blockly.BlockSpaceEditor.terminateDrag_();
  if (Blockly.selected && Blockly.highlightedConnection_) {
    // Connect two blocks together.
    Blockly.localConnection_.connect(Blockly.highlightedConnection_);
    if (this.svg_) {
      // Trigger a connection animation.
      // Determine which connection is inferior (lower in the source stack).
      var inferiorConnection;
      if (Blockly.localConnection_.isSuperior()) {
        inferiorConnection = Blockly.highlightedConnection_;
      } else {
        inferiorConnection = Blockly.localConnection_;
      }
      inferiorConnection.sourceBlock_.svg_.connectionUiEffect();
    }
    if (thisBlockSpace.trashcan) {
      // Don't throw an object in the trash can if it just got connected.
      thisBlockSpace.trashcan.close();
    }
  } else if (Blockly.selected &&
      Blockly.selected.areBlockAndDescendantsDeletable() &&
      thisBlockSpace.isDeleteArea(e.clientX, e.clientY, this.startDragMouseX)) {
    // The ordering of the statement above is important because isDeleteArea()
    // has a side effect of opening the trash can.
    var trashcan = thisBlockSpace.trashcan;
    if (trashcan) {
      window.setTimeout(trashcan.close.bind(trashcan), 100);
    }
    Blockly.selected.dispose(false, true);
    if (Blockly.topLevelProcedureAutopopulate && this.isFunctionDefinition()) {
      window.setTimeout(function() {
        thisBlockSpace.blockSpaceEditor.updateFlyout();
      }, 0);
    }
    // Dropping a block on the trash can will usually cause the blockSpace to
    // resize to contain the newly positioned block.  Force a second resize now
    // that the block has been deleted.
    Blockly.fireUiEvent(window, 'resize');
  }

  if (Blockly.selected) {
    Blockly.selected.setIsUnused();
  }

  if (Blockly.highlightedConnection_) {
    Blockly.highlightedConnection_.unhighlight();
    Blockly.highlightedConnection_ = null;
  }
  thisBlockSpace.hideDelete();
  thisBlockSpace.blockSpaceEditor.setCursor(Blockly.Css.Cursor.OPEN);
};

/**
 * Load the block's help page in a new window.
 * @private
 */
Blockly.Block.prototype.showHelp_ = function() {
  var url = goog.isFunction(this.helpUrl) ? this.helpUrl() : this.helpUrl;
  if (url) {
    window.open(url);
  }
};

/**
 * Duplicate this block and its children.
 * @return {!Blockly.Block} The duplicate.
 * @private
 */
Blockly.Block.prototype.duplicate_ = function() {
  // Create a duplicate via XML.
  var xmlBlock = Blockly.Xml.blockToDom(this);
  Blockly.Xml.deleteNext(xmlBlock);
  var newBlock = Blockly.Xml.domToBlock(
      /** @type {!Blockly.BlockSpace} */ (this.blockSpace), xmlBlock);
  // Move the duplicate next to the old block.
  var xy = this.getRelativeToSurfaceXY();
  // If this is a duplicate on drag, off-set the block by 1 pixel
  let snapRadius = this.shouldCopyOnDrag() ? 1 : Blockly.SNAP_RADIUS;
  if (Blockly.RTL) {
    xy.x -= snapRadius;
  } else {
    xy.x += snapRadius;
  }
  xy.y += snapRadius * 2;
  newBlock.moveBy(xy.x, xy.y);
  return newBlock;
};

/**
 * Show the context menu for this block.
 * @param {!Event} e Mouse event
 * @private
 */
Blockly.Block.prototype.showContextMenu_ = function(e) {
  if (this.blockSpace.isReadOnly() || !this.contextMenu) {
    return;
  }
  // Save the current block in a variable for use in closures.
  var block = this;
  var options = [];

  if (this.isDeletable() && !block.isInFlyout) {
    // Option to duplicate this block.
    var duplicateOption = {
      text: Blockly.Msg.DUPLICATE_BLOCK,
      enabled: true,
      callback: function() {
        block.duplicate_();
      }
    };
    if (this.getDescendants().length > this.blockSpace.remainingCapacity()) {
      duplicateOption.enabled = false;
    }
    options.push(duplicateOption);

    // Option to disable/enable block.
    var disableOption = {
      text: this.disabled ?
          Blockly.Msg.ENABLE_BLOCK : Blockly.Msg.DISABLE_BLOCK,
      enabled: !this.getInheritedDisabled(),
      callback: function() {
        block.setDisabled(!block.disabled);
      }
    };
    options.push(disableOption);

    // Option to delete this block.
    // Count the number of blocks that are nested in this block.
    var descendantCount = this.getDescendants().length;
    if (block.nextConnection && block.nextConnection.targetConnection) {
      // Blocks in the current stack would survive this block's deletion.
      descendantCount -= this.nextConnection.targetBlock().
          getDescendants().length;
    }
    var deleteOption = {
      text: descendantCount == 1 ? Blockly.Msg.DELETE_BLOCK :
          Blockly.Msg.DELETE_X_BLOCKS.replace('%1', descendantCount),
      enabled: true,
      callback: function() {
        block.dispose(true, true);
      }
    };
    options.push(deleteOption);
  }

  // Block-editor-only options
  // Do not need to be localized
  if (Blockly.editBlocks) {
    // uservisible
    var userVisibleOption = {
      text: this.userVisible_ ?
          "Make Invisible to Users" : "Make Visible to Users",
      enabled: true,
      callback: function() {
        block.setUserVisible(!block.isUserVisible());
        Blockly.ContextMenu.hide();
      }
    };
    options.push(userVisibleOption);

    // deletable
    var deletableOption = {
      text: this.deletable_ ?
          "Make Undeletable to Users" : "Make Deletable to Users",
      enabled: true,
      callback: function() {
        block.setDeletable(!block.isDeletable());
        Blockly.ContextMenu.hide();
      }
    };
    options.push(deletableOption);

    // movable
    var movableOption = {
      text: this.movable_ ?
          "Make Immovable to Users" : "Make Movable to Users",
      enabled: true,
      callback: function() {
        block.setMovable(!block.isMovable());
        Blockly.ContextMenu.hide();
      }
    };
    options.push(movableOption);

    // next connection disabled
    var nextConnectionDisabledOption = {
      text: this.nextConnectionDisabled_ ?
          "Enable Next Connection" : "Disable Next Connection",
      enabled: true,
      callback: function () {
        block.setNextConnectionDisabled(!block.nextConnectionDisabled_);
        Blockly.ContextMenu.hide();
      }
    };
    options.push(nextConnectionDisabledOption);

    // editable
    var editableOption = {
      text: this.editable_ ?
          "Make Uneditable" : "Make editable",
      enabled: true,
      callback: function () {
        block.setEditable(!block.isEditable());
        Blockly.ContextMenu.hide();
      }
    };
    options.push(editableOption);

    // can disconnect from parent
    var canDisconnectFromParentOption = {
      text: this.canDisconnectFromParent_ ?
          "Lock to Parent Block" : "Unlock from Parent Block",
      enabled: true,
      callback: function () {
        block.setCanDisconnectFromParent(!block.canDisconnectFromParent_);
        Blockly.ContextMenu.hide();
      }
    };
    options.push(canDisconnectFromParentOption);


    // limit
    var getCurrentLimit = function() {
      return block.blockSpace.blockSpaceEditor.blockLimits.getLimit(block.type);
    };
    var limitOption = {
      text: "Set limit (current: " + (getCurrentLimit() || 'none') + ")",
      enabled: true,
      callback: function () {
        block.blockSpace.blockSpaceEditor.blockLimits.setLimit(
            block.type, prompt("New Limit", getCurrentLimit()));
      }
    };
    options.push(limitOption);

    if (this.getCustomContextMenuItems) {
      options = options.concat(this.getCustomContextMenuItems());
    }
  }

  // Allow the block to add or modify options.
  if (this.customContextMenu && !block.isInFlyout) {
    this.customContextMenu(options);
  }

  Blockly.ContextMenu.show(e, options);
  Blockly.ContextMenu.currentBlock = this;
};

/**
 * Returns all connections originating from this block.
 * @param {boolean} all If true, return all connections even hidden ones.
 *     Otherwise return those that are visible.
 * @return {!Array.<!Blockly.Connection>} Array of connections.
 * @private
 */
Blockly.Block.prototype.getConnections_ = function(all) {
  var myConnections = [];
  if (all || this.rendered) {
    if (this.outputConnection) {
      myConnections.push(this.outputConnection);
    }
    if (this.nextConnection) {
      myConnections.push(this.nextConnection);
    }
    if (this.previousConnection) {
      myConnections.push(this.previousConnection);
    }
    if (all || !this.collapsed_) {
      for (var x = 0, input; input = this.inputList[x]; x++) {
        if (input.connection) {
          myConnections.push(input.connection);
        }
      }
    }
  }
  return myConnections;
};

/**
 * Return all leaf connections originating from this block (i.e. open connections
 * on this block or any descendants)
 * @param {Blockly.Block} source The source block we've connected from.  We will
 *    avoid traversing back to that block.
 * @return {!Array.<!Blockly.Connection>} Array of connections.
 * @private
 */
Blockly.Block.prototype.getLeafConnections_ = function(source) {
  var self = this;
  var leaves = [];
  var allConnections = [this.outputConnection, this.nextConnection,
    this.previousConnection];
  this.inputList.forEach(function (input) {
    allConnections.push(input.connection);
  });
  allConnections.forEach(function (connection) {
    if (!connection) {
      return;
    }
    var targetBlock = connection.targetBlock();
    if (!targetBlock) {
      // this is a leaf
      leaves.push(connection);
    } else if (targetBlock !== source) {
      // traverse target for leaves
      leaves = leaves.concat(targetBlock.getLeafConnections_(self));
    }
  });

  return leaves;
};

/**
 * Move the connections for this block and all blocks attached under it.
 * Also update any attached bubbles.
 * @param {number} dx Horizontal offset from current location.
 * @param {number} dy Vertical offset from current location.
 * @private
 */
Blockly.Block.prototype.moveConnections_ = function(dx, dy) {
  if (!this.rendered) {
    // Rendering is required to lay out the blocks.
    // This is probably an invisible block attached to a collapsed block.
    return;
  }
  var myConnections = this.getConnections_(false);
  for (var x = 0; x < myConnections.length; x++) {
    myConnections[x].moveBy(dx, dy);
  }
  var icons = this.getIcons();
  for (var x = 0; x < icons.length; x++) {
    icons[x].computeIconLocation();
  }

  // Recurse through all blocks attached under this one.
  for (var x = 0; x < this.childBlocks_.length; x++) {
    this.childBlocks_[x].moveConnections_(dx, dy);
  }
};

/**
 * Recursively adds or removes the dragging class to this node and its children.
 * @param {boolean} adding True if adding, false if removing.
 * @private
 */
Blockly.Block.prototype.setDragging_ = function(adding) {
  this.setDraggingHandleImmovable_(adding, null);
};

/**
 * Determine whether block is being dragged
 * @returns {boolean} True if block is being dragged
 * @private
 */
Blockly.Block.prototype.getDragging = function() {
  return this.dragging_;
};

/**
 * Recursively adds or removes the dragging class to this node and its children.
 * @param {boolean} adding True if adding, false if removing.
 * @param {function} immovableBlockHandler callback when immovable block is found
 * @private
 */
Blockly.Block.prototype.setDraggingHandleImmovable_ = function(adding, immovableBlockHandler) {
  if (adding) {
    this.dragging_ = true;
    this.svg_.addDragging();
  } else {
    this.dragging_ = false;
    this.svg_.removeDragging();
  }

  // Recurse through all blocks attached under this one.
  for (var x = 0; x < this.childBlocks_.length; x++) {
    var block = this.childBlocks_[x];
    if (adding && immovableBlockHandler !== null && !block.isMovable()) {
      immovableBlockHandler(block);
      break;
    }

    block.setDraggingHandleImmovable_(adding, immovableBlockHandler);
  }
};

/**
 * @param {boolean} canDisconnect
 */
Blockly.Block.prototype.setCanDisconnectFromParent = function (canDisconnect) {
  this.canDisconnectFromParent_ = canDisconnect;
};

/**
 * @returns {boolean}
 */
Blockly.Block.prototype.canDisconnectFromParent = function () {
  return this.canDisconnectFromParent_;
};

/**
 * Move the block's svg into the drag-layer SVGGElement
 * @private
 */
Blockly.Block.prototype.moveToDragCanvas_ = function () {
  if (!this.svg_) {
    return;
  }
  this.blockSpace.moveElementToDragCanvas(this.svg_.getRootElement());
};

/**
 * Move the block's svg into the regular canvas SVGGElement
 * @private
 */
Blockly.Block.prototype.moveToFrontOfMainCanvas_ = function () {
  if (!this.svg_) {
    return;
  }
  this.blockSpace.moveElementToMainCanvas(this.svg_.getRootElement());
};

Blockly.Block.prototype.moveBlockBeingDragged_ = function (mouseX, mouseY, singleBlock) {
  Blockly.removeAllRanges();
  var dx = mouseX - this.startDragMouseX;
  var dy = mouseY - this.startDragMouseY;

  if (Blockly.Block.dragMode_ == Blockly.Block.DRAG_MODE_INSIDE_STICKY_RADIUS) {
    // Still dragging within the sticky DRAG_RADIUS.
    var dr = Math.sqrt(Math.pow(dx, 2) + Math.pow(dy, 2));
    if (dr > Blockly.DRAG_RADIUS) {
      // Switch to unrestricted dragging.
      Blockly.Block.dragMode_ = Blockly.Block.DRAG_MODE_FREELY_DRAGGING;
      // Push this block to the very top of the stack.
      var firstImmovableBlockHandler = this.generateReconnector_(this.previousConnection);
      if (singleBlock) {
        this.unplug(true, false);
      }
      this.setParent(null);
      this.setDraggingHandleImmovable_(true, firstImmovableBlockHandler);
      this.moveToDragCanvas_();
      this.blockSpace.recordPickedUpBlockOrigin();
      this.blockSpace.recordDeleteAreas();
    }
  }
  if (Blockly.Block.dragMode_ == Blockly.Block.DRAG_MODE_FREELY_DRAGGING) {
    // Unrestricted dragging.
    var x = this.startDragX + dx;
    var y = this.startDragY + dy;
    this.svg_.getRootElement().setAttribute('transform',
        'translate(' + x + ', ' + y + ')');
    // Drag all the nested bubbles.
    for (var i = 0; i < this.draggedBubbles_.length; i++) {
      var data = this.draggedBubbles_[i];
      data.bubble.setIconLocation(data.x + dx, data.y + dy);
    }

    // Check to see if any of this block's connections are within range of
    // another block's connection.
    var myConnections = this.getLeafConnections_(null);
    var closestConnection = null;
    var localConnection = null;
    var radiusConnection = Blockly.SNAP_RADIUS;
    for (var i = 0; i < myConnections.length; i++) {
      var myConnection = myConnections[i];
      var neighbour = myConnection.closest(radiusConnection, dx, dy);
      if (neighbour.connection) {
        closestConnection = neighbour.connection;
        localConnection = myConnection;
        radiusConnection = neighbour.radius;
      }
    }

    // Remove connection highlighting if needed.
    var oldConnection = null;
    if (Blockly.highlightedConnection_ &&
      Blockly.highlightedConnection_ != closestConnection) {
      Blockly.highlightedConnection_.unhighlight();
      oldConnection = Blockly.highlightedConnection_;
      oldConnection.sourceBlock_.pendingConnection(
          oldConnection, closestConnection);
      Blockly.highlightedConnection_ = null;
      Blockly.localConnection_ = null;
    }
    // Add connection highlighting if needed.
    if (closestConnection &&
      closestConnection != Blockly.highlightedConnection_) {
      closestConnection.highlight();
      Blockly.highlightedConnection_ = closestConnection;
      closestConnection.sourceBlock_.pendingConnection(
          oldConnection, closestConnection);
      Blockly.localConnection_ = localConnection;
    }

    // Provide visual indication of whether the block will be
    // deleted if dropped here.
    var undeletable = !this.areBlockAndDescendantsDeletable();
    this.blockSpace.isDeleteArea(mouseX, mouseY, this.startDragMouseX, undeletable);
  }
};

/**
 * This is called when a block is dragged to or away from one of this block's
 * inputs. Override in subclasses if needed.
 */
Blockly.Block.prototype.pendingConnection =
    function(oldConnection, newConnection) {};

/**
 * Drag this block to follow the mouse.
 * @param {!Event} e Mouse move event.
 * @private
 */
Blockly.Block.prototype.onMouseMove_ = function(e) {
  if (e.type == 'mousemove' && e.clientX <= 1 && e.clientY == 0 &&
      e.button == 0) {
    /* HACK:
     Safari Mobile 6.0 and Chrome for Android 18.0 fire rogue mousemove events
     on certain touch actions. Ignore events with these signatures.
     This may result in a one-pixel blind spot in other browsers,
     but this shouldn't be noticable. */
    e.stopPropagation();
    return;
  }
  this.moveBlockBeingDragged_(e.clientX, e.clientY, e.ctrlKey || e.metaKey);
  this.blockSpace.panIfOverEdge(this, e.clientX, e.clientY);
  // This event has been handled.  No need to bubble up to the document.
  e.stopPropagation();
};

/**
 * Generates a callback that takes in a block and connects its `previousConnection` to the given `earlierConnection`
 * and disconnects any previous connection
 * @param earlierConnection {Connection}
 * @returns {Function}
 * @private
 */
Blockly.Block.prototype.generateReconnector_ = function(earlierConnection) {
  var earlierNextConnection;

  if (earlierConnection && earlierConnection.targetConnection) {
    earlierNextConnection = earlierConnection.targetConnection;
  }

  return function(block){
    if (block.previousConnection) {
      block.setParent(null);
      earlierNextConnection && earlierNextConnection.connect(block.previousConnection);
    }
  };
};

/**
 * Bump unconnected blocks out of alignment.  Two blocks which aren't actually
 * connected should not coincidentally line up on screen.
 * @private
 */
Blockly.Block.prototype.bumpNeighbours = function() {
  if (Blockly.Block.isDragging() || !Blockly.BUMP_UNCONNECTED) {
    // Don't bump blocks during a drag.
    return;
  }
  var rootBlock = this.getRootBlock();
  if (rootBlock.isInFlyout) {
    // Don't move blocks around in a flyout.
    return;
  }
  // Loop though every connection on this block.
  var myConnections = this.getConnections_(false);
  for (var x = 0; x < myConnections.length; x++) {
    var connection = myConnections[x];
    // Spider down from this block bumping all sub-blocks.
    if (connection.targetConnection && connection.isSuperior()) {
      connection.targetBlock().bumpNeighbours();
    }

    var neighbours = connection.neighbours_(Blockly.SNAP_RADIUS);
    for (var y = 0; y < neighbours.length; y++) {
      var otherConnection = neighbours[y];
      // If both connections are connected, that's probably fine.  But if
      // either one of them is unconnected, then there could be confusion.
      if (connection.targetConnection && otherConnection.targetConnection) {
        continue;
      }
      // Only bump blocks if they are from different tree structures.
      var otherRootBlock = otherConnection.sourceBlock_.getRootBlock();
      if (otherRootBlock === rootBlock) {
        continue;
      }

      var bumpOther = false;
      // If one is connected and the other is unconnected, always bump the
      // unconnected block.
      if (connection.targetConnection && !otherConnection.targetConnection) {
        bumpOther = true;
      } else if (!connection.targetConnection && otherConnection.targetConnection) {
        bumpOther = false;
      } else if (connection.type !== otherConnection.type) {
        // When bumping connections of opposite types, always bump the inferior block.
        bumpOther = connection.isSuperior();
      } else {
        // Otherwise bump the block that is lower on the screen.
        var rootY = rootBlock.getRelativeToSurfaceXY().y;
        var otherY = otherRootBlock.getRelativeToSurfaceXY().y;
        bumpOther = rootY < otherY;
      }

      if (bumpOther) {
        otherConnection.bumpAwayFrom_(connection);
      } else {
        connection.bumpAwayFrom_(otherConnection);
      }
    }
  }
};

/**
 * Return the parent block or null if this block is at the top level.
 * @return {Blockly.Block} The block that holds the current block.
 */
Blockly.Block.prototype.getParent = function() {
  // Look at the DOM to see if we are nested in another block.
  return this.parentBlock_;
};

/**
 * Return the parent block that surrounds the current block, or null if this
 * block has no surrounding block.  A parent block might just be the previous
 * statement, whereas the surrounding block is an if statement, while loop, etc.
 * @return {Blockly.Block} The block that surrounds the current block.
 */
Blockly.Block.prototype.getSurroundParent = function() {
  var block = this;
  while (true) {
    do {
      var prevBlock = block;
      block = block.getParent();
      if (!block) {
        // Ran off the top.
        return null;
      }
    } while (block.nextConnection &&
             block.nextConnection.targetBlock() == prevBlock);
    // This block is an enclosing parent, not just a statement in a stack.
    return block;
  }
};

/**
 * Return the top-most block in this block's tree.
 * This will return itself if this block is at the top level.
 * @return {!Blockly.Block} The root block.
 */
Blockly.Block.prototype.getRootBlock = function() {
  var rootBlock;
  var block = this;
  do {
    rootBlock = block;
    block = rootBlock.parentBlock_;
  } while (block);
  return rootBlock;
};

/**
 * Find all the blocks that are directly nested inside this one.
 * Includes value and block inputs, as well as any following statement.
 * Excludes any connection on an output tab or any preceding statement.
 * @return {!Array.<!Blockly.Block>} Array of blocks.
 */
Blockly.Block.prototype.getChildren = function() {
  return this.childBlocks_;
};

/**
 * Set parent of this block to be a new block or null.
 * @param {Blockly.Block} newParent New parent block.
 */
Blockly.Block.prototype.setParent = function(newParent) {
  if (this.parentBlock_) {
    // Remove this block from the old parent's child list.
    var children = this.parentBlock_.childBlocks_;
    for (var child, x = 0; (child = children[x]); x++) {
      if (child == this) {
        children.splice(x, 1);
        break;
      }
    }
    // Move this block up the DOM.  Keep track of x/y translations.
    var xy = this.getRelativeToSurfaceXY();
    this.moveToFrontOfMainCanvas_();
    this.svg_.getRootElement().setAttribute('transform',
        'translate(' + xy.x + ', ' + xy.y + ')');

    // Disconnect from superior blocks.
    this.parentBlock_ = null;
    if (this.previousConnection && this.previousConnection.targetConnection) {
      this.previousConnection.disconnect();
    }
    if (this.outputConnection && this.outputConnection.targetConnection) {
      this.outputConnection.disconnect();
    }
    // This block hasn't actually moved on-screen, so there's no need to update
    // its connection locations.
  } else {
    // Remove this block from the blockSpace's list of top-most blocks.
    this.blockSpace.removeTopBlock(this);
    this.setIsUnused();
  }

  this.parentBlock_ = newParent;
  if (newParent) {
    // Add this block to the new parent's child list.
    newParent.childBlocks_.push(this);
    // If the new block has relational blocks to update, re-render the blocks
    if (newParent.getRelationalUpdateBlocks()) {
      this.blockSpace.render();
    }

    // Account for the transform added by the relative position of the parent.
    var oldXY = this.getRelativeToSurfaceXY();
    var parentXY = newParent.getRelativeToSurfaceXY();
    this.svg_.getRootElement().setAttribute('transform', 'translate(' +
      (oldXY.x - parentXY.x) + ', ' + (oldXY.y - parentXY.y) + ')');

    if (newParent.svg_ && this.svg_) {
      newParent.svg_.getRootElement().appendChild(this.svg_.getRootElement());
    }
    var newXY = this.getRelativeToSurfaceXY();
    // Move the connections to match the child's new position.
    this.moveConnections_(newXY.x - oldXY.x, newXY.y - oldXY.y);
    this.shadowBlockValue_();
  } else {
    this.blockSpace.addTopBlock(this);
  }
};

/**
 * Sets the value of this block to the value of the root child field specified.
 * Adds a reference to this block in the root block to track when the value should be updated.
 * @private
 */
Blockly.Block.prototype.shadowBlockValue_ = function() {
  if(this.blockToShadow_){
    let root = this.getRootBlock();
    root.childBlocks_.forEach(function(sibling){
      // Checks if the type of this childBlock matches the type this block is supposed to shadow
      if(this.blockToShadow_ === sibling.type){
        // ToDo - Remove hard-coded values to indicate which input and title part to copy
        let siblingSpritePreviewField = sibling.inputList[0].titleRow[0];
        // ToDo - Remove hard-coded values to indicate which input and title part to update
        let fieldToUpdate = this.inputList[0].titleRow[1];
        // Set the value of the text
        fieldToUpdate.setText(siblingSpritePreviewField.previewElement_.getAttribute("xlink:href"));
        // Add this block to the list of blocks to update when the original field is updated
        root.addRelationalUpdate(fieldToUpdate);
      }
    }.bind(this));
  }
};

/**
 * Tracks a field_image block to update with the value of this dropdown
 * @param fieldImage - additional field to update
 */
Blockly.Block.prototype.addRelationalUpdate = function(fieldImage){
  if (!this.relationalUpdate_) {
    this.relationalUpdate_= [];
  }
  this.relationalUpdate_.push(fieldImage);
};

/** Returns list of field_images to update
*/
Blockly.Block.prototype.getRelationalUpdateBlocks = function(){
  return this.relationalUpdate_;
};

/**
 * Find all the blocks that are directly or indirectly nested inside this one.
 * Includes this block in the list.
 * Includes value and block inputs, as well as any following statements.
 * Excludes any connection on an output tab or any preceding statements.
 * @return {!Array.<!Blockly.Block>} Flattened array of blocks.
 */
Blockly.Block.prototype.getDescendants = function() {
  var blocks = [this];
  for (var child, x = 0; child = this.childBlocks_[x]; x++) {
    blocks = blocks.concat(child.getDescendants());
  }
  return blocks;
};

/**
 * Get whether this block and all of its connected descendants
 * are configured as deletable. Used when deciding whether the
 * user can trash a group of blocks - all of the blocks must
 * be deletable.
 * @return {boolean} True if this block and all blocks connected
 *    below it are deleteable.
 */
Blockly.Block.prototype.areBlockAndDescendantsDeletable = function() {
  var deleteBlockedByChildren = this.childBlocks_.some(
    function (child) {
      return !child.areBlockAndDescendantsDeletable();
    });
  return this.isDeletable() && !deleteBlockedByChildren;
}

/**
 * Get whether this block is deletable or not.
 * @return {boolean} True if deletable.
 */
Blockly.Block.prototype.isDeletable = function() {
  return this.deletable_ && !this.blockSpace.isReadOnly();
};

/**
 * Set whether this block is deletable or not.
 * @param {boolean} deletable True if deletable.
 */
Blockly.Block.prototype.setDeletable = function(deletable) {
  this.deletable_ = deletable;
  if (this.svg_) {
    this.svg_.grayOut(this.shouldBeGrayedOut());
  }
};

/**
 * @returns {boolean} whether this block should be rendered as grayed out
 */
Blockly.Block.prototype.shouldBeGrayedOut = function() {
  return Blockly.grayOutUndeletableBlocks
    && !this.isDeletable()
    && !this.blockSpace.isReadOnly();
};

/**
 * Get whether this block is movable or not. Note that this can still return
 * true if block movement is locked for the entire blockSpace, check
 * blockSpaceEditor.isMovementLocked() separately.
 * @return {boolean} True if movable.
 */
Blockly.Block.prototype.isMovable = function() {
  return this.movable_ && !this.blockSpace.isReadOnly();
};

/**
 * Set whether this block is movable or not.
 * @param {boolean} movable True if movable.
 */
Blockly.Block.prototype.setMovable = function(movable) {
  this.movable_ = movable;
  this.svg_ && this.svg_.updateMovable();
};

/**
 * Get whether this block is editable or not.
 * @return {boolean} True if editable.
 */
Blockly.Block.prototype.isEditable = function() {
  return this.editable_ && !this.blockSpace.isReadOnly();
};

/**
 * Set whether this block is editable or not.
 * @param {boolean} editable True if editable.
 */
Blockly.Block.prototype.setEditable = function(editable) {
  this.editable_ = editable;
  for (var x = 0, input; input = this.inputList[x]; x++) {
    for (var y = 0, title; title = input.titleRow[y]; y++) {
      title.updateEditable();
    }
  }
  var icons = this.getIcons();
  for (var x = 0; x < icons.length; x++) {
    icons[x].updateEditable();
  }
  if (this.editLabel_) {
    this.editLabel_.setVisible(editable);
  }
};

/**
 * Get whether this block is visible to the user.
 * @return {boolean} True if visible to the user.
 */
Blockly.Block.prototype.isUserVisible = function() {
  return this.userVisible_;
};

/**
 * Set whether this block and all child blocks are visible to the user.
 * @param {boolean} userVisible True if visible to user.
 * @param {boolean} opt_renderAfterVisible True if should render once if set to visible
 */
Blockly.Block.prototype.setUserVisible = function(userVisible, opt_renderAfterVisible) {
  this.userVisible_ = userVisible;
  if (userVisible) {
    this.svg_ && Blockly.removeClass_(this.svg_.svgGroup_, 'userHidden');
  } else {
    this.svg_ && Blockly.addClass_(this.svg_.svgGroup_, 'userHidden');
  }
  // Apply to all children recursively
  this.childBlocks_.forEach(function (child) {
    child.setUserVisible(userVisible, opt_renderAfterVisible);
  });

  if (opt_renderAfterVisible && userVisible && this.childBlocks_.length === 0) {
    // At leaf node blocks, renders up through the root
    this.svg_ && this.render();
  }
};

Blockly.Block.prototype.isNextConnectionDisabled = function() {
  return this.nextConnectionDisabled_;
};

Blockly.Block.prototype.isFunctionDefinition = function() {
  return !!this.getProcedureInfo;
};

/**
 * Set whether this block should allow for succeeding connections.
 * Called by Xml.domToBlock, primarily used as a passthrough to
 * setNextStatement to disable any existing connections.
 */
Blockly.Block.prototype.setNextConnectionDisabled = function(disabled) {
  this.nextConnectionDisabled_ = disabled;
  if (disabled && this.nextConnection && this.nextConnection.targetConnection) {
    this.nextConnection.disconnect();
  }
  this.setNextStatement(!disabled);
};

/**
 * @returns {boolean} whether this block is selected and mid-drag
 */
Blockly.Block.prototype.isCurrentlyBeingDragged = function () {
  return Blockly.selected === this && Blockly.Block.isDragging();
};

/**
 * Check whether this block is currently hidden (a non-persistent property)
 */
Blockly.Block.prototype.isCurrentlyHidden_ = function () {
  return this.currentlyHidden_;
};

/**
 * Set whether this block is currently hidden (a non-persistent property)
 * Note: Does not set children to currently hidden, but they will display as hidden
 */
Blockly.Block.prototype.setCurrentlyHidden = function (hidden) {
  this.currentlyHidden_ = hidden;
  if (this.svg_) {
    this.svg_.setVisible(!hidden);
    if (!hidden) {
      this.refreshRender();
    }
  }
};

/**
 * Account for the fact that we have two different visibility states.
 * UserVisible is a persisent property used to create blocks that can be seen
 * by level builders, but not by the user.
 * CurrentlyHidden is a non-persistent property used to hide certain blocks
 * (like function definitions/examples) that should only be visible when using
 * the modal function editor.
 * This method calculates whether this block is currently visible based
 * on our current block-editing state (Blockly.editBlocks)
 * @returns true if both visibility conditions are met.
 */
Blockly.Block.prototype.isVisible = function () {
  var visibleThroughParent = !this.parentBlock_ || this.parentBlock_.isVisible();
  var visible = visibleThroughParent && !this.isCurrentlyHidden_();

  if (Blockly.editBlocks) {
    // If we're in edit mode, we're not a "user", so we don't care if
    // the block isUserVisible or not.
    return visible;
  }

  return visible && this.isUserVisible();
};

/**
 * Set the URL of this block's help page.
 * @param {string|Function} url URL string for block help, or function that
 *     returns a URL.  Null for no help.
 */
Blockly.Block.prototype.setHelpUrl = function(url) {
  this.helpUrl = url;
};

/**
 * Get the current colour of this block
 * @returns {string} hexadecimal colour value
 */
Blockly.Block.prototype.getHexColour = function() {
  return Blockly.makeColour(this.getColour(), this.getSaturation(), this.getValue());
};

/**
 * Get the colour of a block.
 * @return {number} HSV hue value.
 */
Blockly.Block.prototype.getColour = function() {
  return this.colourHue_;
};

/**
 * Get the saturation of a block.
 * @return {number} HSV saturation.
 */
Blockly.Block.prototype.getSaturation = function() {
  return this.colourSaturation_;
};

/**
 * Get the fill pattern for the block
 * @return {string} Pattern name xlink
 */
Blockly.Block.prototype.getFillPattern = function() {
  return this.fillPattern_;
};

/**
 * Whether or not this block has a frame around it. Should only be true for
 * function definitions
 * @return {boolean}
 */
Blockly.Block.prototype.isFramed = function() {
  return this.blockSvgClass_ === Blockly.BlockSvgFramed;
};

/**
 * Get the value of a block.
 * @return {number} HSV value.
 */
Blockly.Block.prototype.getValue = function() {
  return this.colourValue_;
};

/**
 * Change the colour of a block.
 * @param {number} colourHue HSV hue value.
 */
Blockly.Block.prototype.setColour = function(colourHue) {
  this.colourHue_ = colourHue;
  if (this.svg_) {
    this.svg_.updateColour();
  }
  var icons = this.getIcons();
  for (var x = 0; x < icons.length; x++) {
    icons[x].updateColour();
  }
  if (this.rendered) {
    // Bump every dropdown to change its colour.
    for (var x = 0, input; input = this.inputList[x]; x++) {
      for (var y = 0, title; title = input.titleRow[y]; y++) {
        title.setText(null);
      }
    }
    this.render();
  }
};

/**
 * Change the fill pattern of a block
 * @param {string} pattern The id of the pattern
 */
Blockly.Block.prototype.setFillPattern = function(pattern) {
  this.fillPattern_ = pattern;
};

/**
 * Set whether or not this block should be framed.  Should only be set for
 * function definitions.
 * @param {boolean} isFramed
 */
Blockly.Block.prototype.setFramed = function(isFramed) {
  this.blockSvgClass_ = isFramed ? Blockly.BlockSvgFramed : Blockly.BlockSvg;
};

Blockly.Block.prototype.isUnused = function() {
  return this.svg_.isUnused() || this.isCurrentlyBeingDragged();
};

Blockly.Block.prototype.setIsUnused = function(isUnused) {
  if (isUnused === undefined) {
    var shouldBeTopBlock = this.previousConnection === null &&
        this.outputConnection === null;

    isUnused = !shouldBeTopBlock &&
        this.isUserVisible() &&
        this.type !== 'functional_definition' &&
        Blockly.mainBlockSpace &&
        Blockly.mainBlockSpace.isTopBlock(this);
  }
  if (Blockly.showUnusedBlocks && isUnused !== this.svg_.isUnused()) {
    this.svg_.setIsUnused(isUnused);
    this.childBlocks_.forEach(function (block) {
      block.setIsUnused(false);
    });
  }
};

/**
 * Set whether or not this block should use the functional svg
 * @param {boolean} isFramed
 */
Blockly.Block.prototype.setFunctional = function(isFunctional, options) {
  this.blockSvgClass_ = isFunctional ? Blockly.BlockSvgFunctional : Blockly.BlockSvg;
  this.customOptions_ = isFunctional ? options : {};
};


/**
 * Change the HSV of a block.
 * @param {number} colourHue HSV hue value.
 * @param {number} colourSaturation HSV saturation value.
 * @param {number} colourValue HSV value.
 */
Blockly.Block.prototype.setHSV = function(
    colourHue, colourSaturation, colourValue) {
  this.colourHue_ = colourHue;
  this.colourSaturation_ = colourSaturation;
  this.colourValue_ = colourValue;
  if (this.svg_) {
    this.svg_.updateColour();
  }
  var icons = this.getIcons();
  for (var x = 0; x < icons.length; x++) {
    icons[x].updateColour();
  }
  if (this.rendered) {
    // Bump every dropdown to change its colour.
    for (var x = 0, input; input = this.inputList[x]; x++) {
      for (var y = 0, title; title = input.titleRow[y]; y++) {
        title.setText(null);
      }
    }
    this.render();
  }
};

/**
 * Set global variable indicating the parent block that indicates this block should
 * be duplicated on drag.
 * @param parent, the parent block indicating this block should duplicate on drag
 */
Blockly.Block.prototype.setParentForCopyOnDrag = function(parent){
  this.copyOnDrag_ = parent;
};

/**
 * Returns whether this block is connected to the parent from which it should duplicate on drag
 */
Blockly.Block.prototype.shouldCopyOnDrag = function(){
  let parent = this.getParent();
  return this.copyOnDrag_ && !!parent && (parent.type === this.copyOnDrag_);
};

/**
 * Sets the target block whose value this block should shadow
 * @param target
 */
Blockly.Block.prototype.setBlockToShadow = function(target){
  this.blockToShadow_ = target;
};

/**
 * Returns the named title from a block.
 * @param {string} name The name of the title.
 * @return {*} Named title, or null if title does not exist.
 * @private
 */
Blockly.Block.prototype.getTitle_ = function(name) {
  for (var x = 0, input; input = this.inputList[x]; x++) {
    for (var y = 0, title; title = input.titleRow[y]; y++) {
      if (title.name === name) {
        return title;
      }
    }
  }
  return null;
};

Blockly.Block.prototype.getTitles = function() {
  var titles = [];
  for (var x = 0, input; input = this.inputList[x]; x++) {
    for (var y = 0, title; title = input.titleRow[y]; y++) {
      titles.push(title);
    }
  }
  return titles;
};

/**
 * Returns the language-neutral value from the title of a block.
 * @param {string} name The name of the title.
 * @return {?string} Value from the title or null if title does not exist.
 */
Blockly.Block.prototype.getTitleValue = function(name) {
  var title = this.getTitle_(name);
  if (title) {
    return title.getValue();
  }
  return null;
};

/**
 * Change the title value for a block (e.g. 'CHOOSE' or 'REMOVE').
 * @param {string} newValue Value to be the new title.
 * @param {string} name The name of the title.
 */
Blockly.Block.prototype.setTitleValue = function(newValue, name) {
  var title = this.getTitle_(name);
  if (title) {
    title.setValue(newValue);
  } else {
    this.appendDummyInput().appendTitle(new Blockly.FieldTextInput(newValue), name);
    console.warn('Unknown title: "' + name + '" not found.');
  }
};

/**
 * Change the config value for a given field on the block
 * @param {string} fieldName The name of the field
 * @param {string} configString configuration to set for the field
 */
Blockly.Block.prototype.setFieldConfig = function(fieldName, configString) {
  var field = this.getTitle_(fieldName);
  if (!field) {
    console.warn('Unknown field: "' + fieldName + '" not found.');
    return;
  }

  if (field.setConfig) {
    field.setConfig(configString);
  }
};

/**
 * Change the tooltip text for a block.
 * @param {string|!Element} newTip Text for tooltip or a parent element to
 *     link to for its tooltip.
 */
Blockly.Block.prototype.setTooltip = function(newTip) {
  this.tooltip = newTip;
};

/**
 * Set whether this block can chain onto the bottom of another block.
 * @param {boolean} hasPrevious True if there can be a previous statement.
 * @param {string|Array.<string>|null} opt_check Statement type or list of
 *     statement types.  Null or undefined if any type could be connected.
 */
Blockly.Block.prototype.setPreviousStatement = function(hasPrevious, opt_check) {
  if (this.previousConnection) {
    if (this.previousConnection.targetConnection) {
      throw 'Must disconnect previous statement before removing connection.';
    }
    this.previousConnection.dispose();
    this.previousConnection = null;
  }
  if (hasPrevious) {
    if (this.outputConnection) {
      throw 'Remove output connection prior to adding previous connection.';
    }
    if (opt_check === undefined) {
      opt_check = null;
    }
    this.previousConnection =
        new Blockly.Connection(this, Blockly.PREVIOUS_STATEMENT);
    this.previousConnection.setCheck(opt_check);
  }
  this.refreshRender();
};

/**
 * Set whether another block can chain onto the bottom of this block.
 * @param {boolean} hasNext True if there can be a next statement.
 * @param {string|Array.<string>|null} opt_check Statement type or list of
 *     statement types.  Null or undefined if any type could be connected.
 */
Blockly.Block.prototype.setNextStatement = function(hasNext, opt_check) {
  if (this.nextConnection) {
    if (this.nextConnection.targetConnection) {
      throw 'Must disconnect next statement before removing connection.';
    }
    this.nextConnection.dispose();
    this.nextConnection = null;
  }
  if (hasNext) {
    if (opt_check === undefined) {
      opt_check = null;
    }
    this.nextConnection =
        new Blockly.Connection(this, Blockly.NEXT_STATEMENT);
    this.nextConnection.setCheck(opt_check);
  }
  this.refreshRender();
};

/**
 * Set whether this block returns a value, with strict type checking if so.
 * @param {boolean} hasOutput True if there is an output.
 * @param {string|Array.<string>|null} opt_check Returned type or list of
 *     returned types.  Null or undefined if any type could be returned
 *     (e.g. variable get).
 */
Blockly.Block.prototype.setStrictOutput = function(hasOutput, opt_check) {
  this.setOutput(hasOutput, opt_check, true);
}
/**
 * Set whether this block returns a value.
 * @param {boolean} hasOutput True if there is an output.
 * @param {string|Array.<string>|null} opt_check Returned type or list of
 *     returned types.  Null or undefined if any type could be returned
 *     (e.g. variable get).
 * @param {boolean} opt_strict Specify if the output type is strict, i.e. it
 *     can only connect to inputs that expect the exact same type
 */
Blockly.Block.prototype.setOutput = function(hasOutput, opt_check, opt_strict) {
  if (this.outputConnection) {
    if (this.outputConnection.targetConnection) {
      throw 'Must disconnect output value before removing connection.';
    }
    this.outputConnection.dispose();
    this.outputConnection = null;
  }
  if (hasOutput) {
    if (this.previousConnection) {
      throw 'Remove previous connection prior to adding output connection.';
    }
    if (opt_check === undefined) {
      opt_check = null;
    }
    this.outputConnection =
        new Blockly.Connection(this, Blockly.OUTPUT_VALUE);
    this.outputConnection.setCheck(opt_check, opt_strict);
  }
  this.refreshRender();
};

Blockly.Block.prototype.refreshRender = function () {
  if (this.rendered) {
    this.render();
    this.bumpNeighbours();
  }
};
/**
 * Set whether this is a functional block that returns a value. Currently this
 * will be displayed as previous connection that will only connect with
 * functional inputs
 * @param {boolean} hasOutput True if there is an output.
 * @param {string|Array.<string>|null} opt_check Returned type or list of
 *     returned types.  Null or undefined if any type could be returned
 *     (e.g. variable get).
 */
Blockly.Block.prototype.setFunctionalOutput = function(hasOutput, opt_check) {
  if (this.previousConnection) {
    if (this.previousConnection.targetConnection) {
      throw 'Must disconnect output value before removing connection.';
    }
    this.previousConnection.dispose();
    this.previousConnection = null;
  }
  if (hasOutput) {
    if (this.previousConnection) {
      throw 'Remove previous connection prior to adding output connection.';
    }
    if (opt_check === undefined) {
      opt_check = null;
    }
    this.previousConnection =
        new Blockly.Connection(this, Blockly.FUNCTIONAL_OUTPUT);
    this.previousConnection.setCheck(opt_check);
  }
  this.refreshRender();
};

/**
 * Sets this block to have a new functional output type
 * @param {Blockly.BlockValueType} newType
 */
Blockly.Block.prototype.changeFunctionalOutput = function(newType) {
  this.setHSV.apply(this, Blockly.FunctionalTypeColors[newType]);
  this.previousConnection = this.previousConnection || new Blockly.Connection(this, Blockly.FUNCTIONAL_OUTPUT);
  this.previousConnection.setCheck(newType);
  this.refreshRender();
};

/**
 * Set whether value inputs are arranged horizontally or vertically.
 * @param {boolean} inputsInline True if inputs are horizontal.
 */
Blockly.Block.prototype.setInputsInline = function(inputsInline) {
  this.inputsInline = inputsInline;
  if (this.rendered) {
    this.render();
    this.bumpNeighbours();
    this.blockSpace.fireChangeEvent();
  }
};

/**
 * Set whether the block is disabled or not.
 * @param {boolean} disabled True if disabled.
 */
Blockly.Block.prototype.setDisabled = function(disabled) {
  if (this.disabled == disabled) {
    return;
  }
  this.disabled = disabled;
  this.svg_.updateDisabled();
  this.blockSpace.fireChangeEvent();
};

/**
 * Get whether the block is disabled or not due to parents.
 * The block's own disabled property is not considered.
 * @return {boolean} True if disabled.
 */
Blockly.Block.prototype.getInheritedDisabled = function() {
  var block = this;
  while (true) {
    block = block.getSurroundParent();
    if (!block) {
      // Ran off the top.
      return false;
    } else if (block.disabled) {
      return true;
    }
  }
};

/**
 * Get whether the block is collapsed or not.
 * @return {boolean} True if collapsed.
 */
Blockly.Block.prototype.isCollapsed = function() {
  return this.collapsed_;
};

/**
 * Set whether the block is collapsed or not.
 * @param {boolean} collapsed True if collapsed.
 */
Blockly.Block.prototype.setCollapsed = function(collapsed) {
  if (this.collapsed_ == collapsed) {
    return;
  }
  this.collapsed_ = collapsed;
  var renderList = [];
  // Show/hide the inputs.
  for (var x = 0, input; input = this.inputList[x]; x++) {
    renderList = renderList.concat(input.setVisible(!collapsed));
  }

  var COLLAPSED_INPUT_NAME = '_TEMP_COLLAPSED_INPUT';
  if (collapsed) {
    var icons = this.getIcons();
    for (var x = 0; x < icons.length; x++) {
      icons[x].setVisible(false);
    }
    var text = this.toString(Blockly.COLLAPSE_CHARS);
    this.appendDummyInput(COLLAPSED_INPUT_NAME).appendTitle(text);
  } else {
    this.removeInput(COLLAPSED_INPUT_NAME)
  }

  if (!renderList.length) {
    // No child blocks, just render this block.
    renderList[0] = this;
  }
  if (this.rendered) {
    for (var x = 0, block; block = renderList[x]; x++) {
      block.render();
    }
    this.bumpNeighbours();
  }
};

/**
 * Create a human-readable text representation of this block and any children.
 * @param {?number} opt_maxLength Truncate the string to this length.
 * @return {string} Text of block.
 */
Blockly.Block.prototype.toString = function(opt_maxLength) {
  var text = [];
  for (var x = 0, input; input = this.inputList[x]; x++) {
    for (var y = 0, title; title = input.titleRow[y]; y++) {
      text.push(title.getText());
    }
    if (input.connection) {
      var child = input.connection.targetBlock();
      if (child) {
        text.push(child.toString());
      } else {
        text.push('?');
      }
    }
  }
  text = goog.string.trim(text.join(' ')) || '???';
  if (opt_maxLength) {
    // TODO: Improve truncation so that text from this block is given priority.
    // TODO: Handle FieldImage better.
    text = goog.string.truncate(text, opt_maxLength);
  }
  return text;
}

/**
 * Shortcut for appending a value input row.
 * @param {string} name Language-neutral identifier which may used to find this
 *     input again.  Should be unique to this block.
 * @return {!Blockly.Input} The input object created.
 */
Blockly.Block.prototype.appendValueInput = function(name) {
  return this.appendInput_(Blockly.INPUT_VALUE, name);
};

/**
 * Shortcut for appending a statement input row.
 * @param {string} name Language-neutral identifier which may used to find this
 *     input again.  Should be unique to this block.
 * @param {?number} trailingSpacing Extra space to leave below the input's last
 *     block.
 * @return {!Blockly.Input} The input object created.
 */
Blockly.Block.prototype.appendStatementInput = function(name, trailingSpacing) {
  trailingSpacing = trailingSpacing || 0;
  return this.appendInput_(Blockly.NEXT_STATEMENT, name, trailingSpacing);
};

/**
 * Shortcut for appending a dummy input row.
 * @param {?string} opt_name Language-neutral identifier which may used to find
 *     this input again.  Should be unique to this block.
 * @return {!Blockly.Input} The input object created.
 */
Blockly.Block.prototype.appendDummyInput = function(opt_name) {
  return this.appendInput_(Blockly.DUMMY_INPUT, opt_name || '');
};

/**
 * Shortcut for appending a functional input. Functional inputs are displayed
 * similarly to value inputs, but with a notch similar to previous/next
 * connections instead of the tab on the left.
 * @param {string} opt_name Language-neutral identifier which may used to find
 *     this input again.  Should be unique to this block.
 * @return {!Blockly.Input} The input object created.
 */
Blockly.Block.prototype.appendFunctionalInput = function(name) {
  return this.appendInput_(Blockly.FUNCTIONAL_INPUT, name);
};

/**
 * Interpolate a message string, creating titles and inputs.
 * @param {string} msg The message string to parse.  %1, %2, etc. are symbols
 *     for value inputs.
 * @param {!Array.<string|number>|number} var_args A series of tuples or
 *     callbacks that each specify the value inputs to create.  If a callback
 *     is provided, we defer rendering to that method. Otherwise, each tuple has
 *     three values:
 *       the input name
 *       its check type
 *       its title's alignment.
 *     The last parameter is not a tuple, but just an alignment for any trailing
 *     dummy input.  This last parameter is mandatory; there may be any number
 *     of tuples (though the number of tuples must match the symbols in msg).
 */
Blockly.Block.prototype.interpolateMsg = function(msg, var_args) {
  // Remove the msg from the start and the dummy alignment from the end of args.
  goog.asserts.assertString(msg);
  var dummyAlign = arguments.length - 1;
  goog.asserts.assertNumber(dummyAlign);

  var tokens = msg.split(/(%\d)/);
  for (var i = 0; i < tokens.length; i += 2) {
    var text = goog.string.trim(tokens[i]);
    var symbol = tokens[i + 1];
    if (symbol) {
      // Value input.
      var digit = window.parseInt(symbol.charAt(1), 10);
<<<<<<< HEAD
      var fieldInputType = arguments[digit];

      if (typeof fieldInputType === 'function') {
        this.appendDummyInput().appendTitle(text);
        fieldInputType();
=======
      var tuple = arguments[digit];
      goog.asserts.assertArray(tuple,
          'Message symbol "%s" is out of range.', symbol);
      if (tuple === 'function') {
        this.appendDummyInput().appendTitle(text);
        tuple();
>>>>>>> 9c0d184d
      } else {
        this.appendValueInput(fieldInputType[0])
            .setCheck(fieldInputType[1])
            .setAlign(fieldInputType[2])
            .appendTitle(text);
      }
      arguments[digit] = null;  // Inputs may not be reused.
    } else if (text) {
      // Trailing dummy input.
      this.appendDummyInput()
          .setAlign(dummyAlign)
          .appendTitle(text);
    }
  }
  // Verify that all inputs were used.
  for (var i = 1; i < arguments.length - 1; i++) {
    goog.asserts.assert(arguments[i] === null,
        'Input "%%s" not used in message: "%s"', i, msg);
  }
  // Make the inputs inline unless there is only one input and
  // no text follows it.
  this.setInputsInline(!msg.match(/%1\s*$/))
};

/**
 * Add a value input, statement input or local variable to this block.
 * @param {number} type Either Blockly.INPUT_VALUE or Blockly.NEXT_STATEMENT or
 *     Blockly.DUMMY_INPUT.
 * @param {string} name Language-neutral identifier which may used to find this
 *     input again.  Should be unique to this block.
 * @param {?number} spacing extra space to put below this input's last statement
 * @return {!Blockly.Input} The input object created.
 * @private
 */
Blockly.Block.prototype.appendInput_ = function(type, name, spacing) {
  spacing = spacing || 0;
  var connection = null;
  if (type === Blockly.INPUT_VALUE || type === Blockly.NEXT_STATEMENT ||
    type === Blockly.FUNCTIONAL_INPUT) {
    connection = new Blockly.Connection(this, type);
  }
  var input = new Blockly.Input(type, name, this, connection, spacing);
  // Append input to list.
  this.inputList.push(input);
  if (this.rendered) {
    this.render();
    // Adding an input will cause the block to change shape.
    this.bumpNeighbours();
  }
  return input;
};

/**
 * Move an input to a different location on this block.
 * @param {string} name The name of the input to move.
 * @param {string} refName Name of input that should be after the moved input.
 */
Blockly.Block.prototype.moveInputBefore = function(name, refName) {
  if (name == refName) {
    throw 'Can\'t move "' + name + '" to itself.';
  }
  // Find both inputs.
  var inputIndex = -1;
  var refIndex = -1;
  for (var x = 0, input; input = this.inputList[x]; x++) {
    if (input.name == name) {
      inputIndex = x;
      if (refIndex != -1) {
        break;
      }
    } else if (input.name == refName) {
      refIndex = x;
      if (inputIndex != -1) {
        break;
      }
    }
  }
  if (inputIndex == -1) {
    throw 'Named input "' + name + '" not found.';
  }
  if (refIndex == -1) {
    throw 'Reference input "' + name + '" not found.';
  }
  // Remove input.
  this.inputList.splice(inputIndex, 1);
  if (inputIndex < refIndex) {
    refIndex--;
  }
  // Reinsert input.
  this.inputList.splice(refIndex, 0, input);
  if (this.rendered) {
    this.render();
    // Moving an input will cause the block to change shape.
    this.bumpNeighbours();
  }
};

/**
 * Remove an input from this block.
 * @param {string} name The name of the input.
 * @param {boolean} opt_quiet True to prevent error if input is not present.
 * @throws {goog.asserts.AssertionError} if the input is not present and
 *     opt_quiet is not true.
 */
Blockly.Block.prototype.removeInput = function(name, opt_quiet) {
  for (var x = 0, input; input = this.inputList[x]; x++) {
    if (input.name == name) {
      if (input.connection) {
        if (input.connection === Blockly.highlightedConnection_) {
          input.connection.unhighlight();
          Blockly.highlightedConnection_ = null;
        }
        if (input.connection.targetConnection) {
          // Disconnect any attached block.
          input.connection.targetBlock().setParent(null);
        }
      }
      input.dispose();
      this.inputList.splice(x, 1);
      if (this.rendered) {
        this.render();
        // Removing an input will cause the block to change shape.
        this.bumpNeighbours();
      }
      return;
    }
  }
  if (!opt_quiet) {
    goog.asserts.fail('Input "%s" not found.', name);
  }
};

/**
 * Fetches the named input object.
 * @param {string} name The name of the input.
 * @return {Blockly.Input|null} The input object, or null of the input does not exist.
 */
Blockly.Block.prototype.getInput = function(name) {
  for (var x = 0, input; input = this.inputList[x]; x++) {
    if (input.name == name) {
      return input;
    }
  }
  // This input does not exist.
  return null;
};

/**
 * Fetches the block attached to the named input.
 * @param {string} name The name of the input.
 * @return {Blockly.Block} The attached value block, or null if the input is
 *     either disconnected or if the input does not exist.
 */
Blockly.Block.prototype.getInputTargetBlock = function(name) {
  var input = this.getInput(name);
  return input && input.connection && input.connection.targetBlock();
};

Blockly.Block.prototype.attachBlockToInputName = function(newBlock, inputName) {
  var input = this.getInput(inputName);
  if (!input || !input.connection) {
    throw 'Block has no input named ' + name;
  }

  newBlock.previousConnection.connect(input.connection);
};

/**
 * Give this block a mutator dialog.
 * @param {Blockly.Mutator} mutator A mutator dialog instance or null to remove.
 */
Blockly.Block.prototype.setMutator = function(mutator) {
  if (this.mutator && this.mutator !== mutator) {
    this.mutator.dispose();
  }
  if (mutator) {
    mutator.block_ = this;
    this.mutator = mutator;
    if (this.svg_) {
      mutator.createIcon();
    }
  }
};

/**
 * Set this block's warning text.
 * @param {?string} text The text, or null to delete.
 */
Blockly.Block.prototype.setWarningText = function(text) {
  if (!Blockly.Warning) {
    throw 'Warnings not supported.';
  }
  if (this.isInFlyout) {
    text = null;
  }
  var changedState = false;
  if (goog.isString(text)) {
    if (!this.warning) {
      this.warning = new Blockly.Warning(this);
      changedState = true;
    }
    this.warning.setText(/** @type {string} */ (text));
  } else {
    if (this.warning) {
      this.warning.dispose();
      changedState = true;
    }
  }
  if (changedState && this.rendered) {
    this.render();
    // Adding or removing a warning icon will cause the block to change shape.
    this.bumpNeighbours();
  }
};

Blockly.Block.prototype.setInputCount = function(inputCount) {
  this.inputCount = parseInt(inputCount);
};

Blockly.Block.prototype.svgInitialized = function() {
  return !!this.svg_;
};

/**
 * Render the block.
 * Lays out and reflows a block based on its contents and settings.
 * @param {boolean} selfOnly Whether to render only this block and NOT also
 * its parents which in turn would trigger a window resize event. Defaults to
 * false.
 */
Blockly.Block.prototype.render = function(selfOnly) {
  if (!this.svg_) {
    throw 'Uninitialized block cannot be rendered.  Call block.initSvg()';
  }
  this.shadowBlockValue_();
  this.svg_.render(selfOnly);
  if (this.miniFlyout) {
    this.miniFlyout.position_();
  }
};

/**
 * Exposes this block's BlockSvg
 */
Blockly.Block.prototype.getSvgRenderer = function () {
  return this.svg_;
};

/**
 * Get the oldest ancestor of this block.
 */
Blockly.Block.prototype.getRootBlock = function () {
  var rootBlock;
  var current = this;
  while (current) {
    rootBlock = current;
    current = current.getParent();
  }

  return rootBlock;
};

/**
 * @returns True if any of this blocks inputs have a connection that is unfilled
 */
Blockly.Block.prototype.hasUnfilledFunctionalInput = function () {
  // Does this block have a connection without a block attached
  return this.inputList.some(function (input) {
    return input.type === Blockly.FUNCTIONAL_INPUT && input.connection &&
      !input.connection.targetBlock();
  });
};<|MERGE_RESOLUTION|>--- conflicted
+++ resolved
@@ -2380,20 +2380,11 @@
     if (symbol) {
       // Value input.
       var digit = window.parseInt(symbol.charAt(1), 10);
-<<<<<<< HEAD
       var fieldInputType = arguments[digit];
 
       if (typeof fieldInputType === 'function') {
         this.appendDummyInput().appendTitle(text);
         fieldInputType();
-=======
-      var tuple = arguments[digit];
-      goog.asserts.assertArray(tuple,
-          'Message symbol "%s" is out of range.', symbol);
-      if (tuple === 'function') {
-        this.appendDummyInput().appendTitle(text);
-        tuple();
->>>>>>> 9c0d184d
       } else {
         this.appendValueInput(fieldInputType[0])
             .setCheck(fieldInputType[1])
