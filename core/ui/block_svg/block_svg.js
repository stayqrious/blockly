/**
 * Visual Blocks Editor
 *
 * Copyright 2012 Google Inc.
 * http://blockly.googlecode.com/
 *
 * Licensed under the Apache License, Version 2.0 (the "License");
 * you may not use this file except in compliance with the License.
 * You may obtain a copy of the License at
 *
 *   http://www.apache.org/licenses/LICENSE-2.0
 *
 * Unless required by applicable law or agreed to in writing, software
 * distributed under the License is distributed on an "AS IS" BASIS,
 * WITHOUT WARRANTIES OR CONDITIONS OF ANY KIND, either express or implied.
 * See the License for the specific language governing permissions and
 * limitations under the License.
 */

/* global Blockly, goog */

/**
 * @fileoverview Methods for graphically rendering a block as SVG.
 * @author fraser@google.com (Neil Fraser)
 */
'use strict';

goog.provide('Blockly.BlockSvg');
goog.require('Blockly.BlockSvgUnused');

goog.require('goog.userAgent');

/**
 * Constant for identifying rows that are to be rendered inline.
 * Don't collide with Blockly.INPUT_VALUE and friends.
 * @const
 */
var INLINE_ROW = -1;

/**
 * Class for a block's SVG representation.
 * @param {!Blockly.Block} block The underlying block object.
 * @constructor
 */
Blockly.BlockSvg = function(block) {

  this.block_ = block;
  var options = {
    "block-id": block.id
  };
  if (block.htmlId) {
    options.id = block.htmlId;
  }
  // Create core elements for the block.
  this.svgGroup_ = Blockly.createSvgElement('g', options, null);

  this.initChildren();

  /**
   * Configurable lookup table of input widths
   * @type {{string, number}}
   */
  this.forcedInputWidths = {};
};

Blockly.BlockSvg.prototype.initChildren = function () {
  if (Blockly.typeHints) {
    this.svgTypeHints_ = Blockly.createSvgElement('g', {
      'class': 'blocklyTypeHint'
    }, this.svgGroup_);
    for (var i = 0; i < this.block_.inputList.length; i++) {
      Blockly.createSvgElement('path', {
        'filter': 'url(#blocklyTypeHintFilter)'
      }, this.svgTypeHints_);
    }
  }
  this.svgPathDark_ = Blockly.createSvgElement('path', {
    'class': 'blocklyPathDark',
    'transform': 'translate(1, 1)',
    'fill-rule': 'evenodd'
  }, this.svgGroup_);
  this.svgPath_ = Blockly.createSvgElement('path', {
    'class': 'blocklyPath',
    'fill-rule': 'evenodd'
  }, this.svgGroup_);
  var pattern = this.block_.getFillPattern();
  if (pattern) {
    this.svgPathFill_ = Blockly.createSvgElement('path', {'class': 'blocklyPath'},
      this.svgGroup_);
  }
  this.svgPathLight_ = Blockly.createSvgElement('path',
    {'class': 'blocklyPathLight'}, this.svgGroup_);
  this.svgPath_.tooltip = this.block_;
  if (!this.block_.blockSpace.blockSpaceEditor.disableTooltip) {
    Blockly.Tooltip.bindMouseEvents(this.svgPath_);
  }
  this.updateMovable();
};


Blockly.BlockSvg.DISABLED_COLOUR = '#808080';

/**
 * Initialize the SVG representation with any block attributes which have
 * already been defined.
 */
Blockly.BlockSvg.prototype.init = function() {
  var block = this.block_;
  this.updateColour();
  for (var x = 0, input; input = block.inputList[x]; x++) {
    input.init();
  }
  if (block.mutator) {
    block.mutator.createIcon();
  }
};

/**
 * Add or remove the UI indicating if this block is movable or not.
 */
Blockly.BlockSvg.prototype.updateMovable = function() {
  if (this.block_.isMovable()) {
    Blockly.addClass_(this.svgGroup_, 'blocklyDraggable');
    Blockly.removeClass_(this.svgGroup_, 'blocklyUndraggable');
  } else {
    Blockly.removeClass_(this.svgGroup_, 'blocklyDraggable');
    Blockly.addClass_(this.svgGroup_, 'blocklyUndraggable');
  }
  this.updateColour();
};

/**
 * Add or remove the UI indicating if this block is deletable or not
 * @param {boolean} shouldBeGray
 */
Blockly.BlockSvg.prototype.grayOut = function(shouldBeGray) {
  if (shouldBeGray) {
    Blockly.addClass_(this.svgGroup_, 'blocklyUndeletable');
    Blockly.removeClass_(this.svgGroup_, 'blocklyDeletable');
  } else {
    Blockly.addClass_(this.svgGroup_, 'blocklyDeletable');
    Blockly.removeClass_(this.svgGroup_, 'blocklyUndeletable');
  }
  this.updateColour();
};

/**
 * Get the root SVG element.
 * @return {!Element} The root SVG element.
 */
Blockly.BlockSvg.prototype.getRootElement = function() {
  return this.svgGroup_;
};

// UI constants for rendering blocks.

// Create shortform that we can use locally for readability, while still having
// these exposed externally via Blockly.BlockSvg.
var BS = Blockly.BlockSvg;
/**
 * Horizontal space between elements.
 * @const
 */
BS.SEP_SPACE_X = 10;
/**
 * Vertical space between elements.
 * @const
 */
BS.SEP_SPACE_Y = 10;
/**
 * Vertical padding around inline elements.
 * @const
 */
BS.INLINE_PADDING_Y = 5;
/**
 * Minimum height of a block.
 * @const
 */
BS.MIN_BLOCK_Y = 25;
/**
 * Height of horizontal puzzle tab.
 * @const
 */
BS.TAB_HEIGHT = 20;
/**
 * Width of horizontal puzzle tab.
 * @const
 */
BS.TAB_WIDTH = 8;
/**
 * Width of vertical tab (inc left margin).
 * @const
 */
BS.NOTCH_WIDTH = 30;

/**
 * Rounded corner radius.
 * @const
 */
BS.CORNER_RADIUS = 8;
/**
 * Minimum height of title rows.
 * @const
 */
BS.TITLE_HEIGHT = 18;
/**
 * Distance from shape edge to intersect with a curved corner at 45 degrees.
 * Applies to highlighting on around the inside of a curve.
 * @const
 */
BS.DISTANCE_45_INSIDE = (1 - Math.SQRT1_2) * (BS.CORNER_RADIUS - 1) + 1;
/**
 * Distance from shape edge to intersect with a curved corner at 45 degrees.
 * Applies to highlighting on around the outside of a curve.
 * @const
 */
BS.DISTANCE_45_OUTSIDE = (1 - Math.SQRT1_2) * (BS.CORNER_RADIUS + 1) - 1;

BS.NOTCH_PATH_WIDTH = 15;
/**
 * SVG path for drawing jagged teeth at the end of collapsed blocks.
 * @const
 */
BS.JAGGED_TEETH = 'l 8,0 0,4 8,4 -16,8 8,4';
/**
 * SVG path for drawing jagged teeth at the end of collapsed blocks.
 * @const
 */
BS.JAGGED_TEETH_HEIGHT = 20;
/**
 * SVG path for drawing a horizontal puzzle tab from top to bottom.
 * @const
 */
BS.TAB_PATH_DOWN = 'v 5 c 0,10 -' + BS.TAB_WIDTH +
    ',-8 -' + BS.TAB_WIDTH + ',7.5 s ' +
    BS.TAB_WIDTH + ',-2.5 ' + BS.TAB_WIDTH + ',7.5';
/**
 * SVG path for drawing a short highlight glint at the bottom of a tab
 * @const
 */
BS.TAB_PATH_DOWN_HIGHLIGHT =
  'm -4.2,' + (BS.TAB_HEIGHT - 0.4) + ' ' +
  'l ' + (BS.TAB_WIDTH * 0.42) + ',-1.8';

/**
 * SVG path for drawing a horizontal puzzle tab from top to bottom with
 * highlighting from the upper-right.
 * @const
 */
BS.TAB_PATH_DOWN_HIGHLIGHT_RTL = 'v 6.5 m -' +
    (BS.TAB_WIDTH * 0.98) + ',2.5 q -' +
    (BS.TAB_WIDTH * .05) + ',10 ' +
    (BS.TAB_WIDTH * .27) + ',10 m ' +
    (BS.TAB_WIDTH * .71) + ',-2.5 v 3.5';

/**
 * SVG paths for drawing a horizontal puzzle tab from bottom to top.
 * @const
 */
BS.TAB_PATH_UP =
  'V ' + BS.TAB_HEIGHT +
  'c 0,-10 ' +
    '-' + BS.TAB_WIDTH + ',8 ' +
    '-' + BS.TAB_WIDTH + ',-7.5 ' +
  's ' + BS.TAB_WIDTH + ',2.5 ' +
    BS.TAB_WIDTH + ',-7.5';

BS.TAB_PATH_UP_HIGHLIGHT =
  'V ' + (BS.TAB_HEIGHT - 1) + ' ' +
  'm ' + (BS.TAB_WIDTH * -0.92) + ',-1 ' +
  'q ' + (BS.TAB_WIDTH * -0.19) + ',-5.5 0,-11 ' +
  'm ' + (BS.TAB_WIDTH * 0.92) + ',1 ' +
  'V 1 ' +
  'H 2';

BS.TAB_PATH_UP_HIGHLIGHT_RTL =
  'M ' + (BS.TAB_WIDTH * -0.3) + ',8.9 ' +
  'l ' + (BS.TAB_WIDTH * -0.45) + ',-2.1';

/**
 * SVG paths for drawing a horizontal angle tab from top to bottom
 * @const
 */
BS.ANGLE_TAB_PATH_DOWN =
  'v ' + (BS.TAB_HEIGHT / 3) + ' ' +
  'l ' + (BS.TAB_WIDTH * -1) + ' ' + (BS.TAB_HEIGHT / 3) + ' ' +
  'l ' + (BS.TAB_WIDTH) + ' ' + (BS.TAB_HEIGHT / 3);

BS.ANGLE_TAB_PATH_DOWN_HIGHLIGHT_RTL =
  'v 5.5 ' +
  'm -' + (BS.TAB_WIDTH - 1) + ',' + (BS.TAB_HEIGHT / 3 + 1) + ' ' +
  'l ' + (BS.TAB_WIDTH - 1) + ',' + (BS.TAB_HEIGHT / 3);

/**
 * SVG paths for drawing a horizontal angle tab from bottom to top
 * @const
 */
BS.ANGLE_TAB_PATH_UP =
  'V' + BS.TAB_HEIGHT + ' ' +
  'L' + (BS.TAB_WIDTH * -1) +', ' + (BS.TAB_HEIGHT * 0.66) + ' ' +
  'L' + 0 + ', ' + (BS.TAB_HEIGHT * 0.33);

BS.ANGLE_TAB_PATH_UP_HIGHLIGHT =
  'V ' + (BS.TAB_HEIGHT + 2) + ' ' +
  'M ' + ((BS.TAB_WIDTH * -1) + 1) + ', ' + (BS.TAB_HEIGHT * 0.66) + ' ' +
  'L ' + '1, ' + (BS.TAB_HEIGHT * 0.33 + 1) + ' ' +
  'V ' + 1;

/**
 * SVG paths for drawing a horizontal square tab from top to bottom
 * @const
 */
BS.SQUARE_TAB_PATH_DOWN =
  'v 7 ' +
  'h ' + (BS.TAB_WIDTH * -1) + ' ' +
  'v 11 ' +
  'h ' + BS.TAB_WIDTH + ' ' +
  'v 2';

BS.SQUARE_TAB_PATH_DOWN_HIGHLIGHT =
  'm 0 18.5 ' +
  'h ' + (BS.TAB_WIDTH * -0.85);

BS.SQUARE_TAB_PATH_DOWN_HIGHLIGHT_RTL =
  'v 6 ' +
  'm ' + (BS.TAB_WIDTH * -1) + ' 1 ' +
  'v 11 ' +
  'h ' + BS.TAB_WIDTH + ' ' +
  'v 2';

/**
 * SVG paths for drawing a horizontal square tab from bottom to top
 * @const
 */
BS.SQUARE_TAB_PATH_UP =
  'V 17 ' +
  'h ' + (BS.TAB_WIDTH * -1) + ' ' +
  'v -10 ' +
  'h ' + BS.TAB_WIDTH;

BS.SQUARE_TAB_PATH_UP_HIGHLIGHT =
  'V 18 ' +
  'm ' + (BS.TAB_WIDTH * -1) + ' -1.5 ' +
  'v -9 ' +
  'h ' + BS.TAB_WIDTH + ' ' +
  'v -6.5';

BS.SQUARE_TAB_PATH_UP_HIGHLIGHT_RTL =
  'M -1.5 7.5 ' +
  'h ' + (BS.TAB_WIDTH * -0.8);

/**
 * SVG paths for drawing a horizontal square tab from top to bottom
 * @const
 */
BS.ROUNDED_TAB_PATH_DOWN =
  'v 5.5 ' +
  'c ' + (BS.TAB_WIDTH * -0.5) + ' 0, ' + (BS.TAB_WIDTH * -1) + ' 2, ' + (BS.TAB_WIDTH * -1) + ' 7 ' +
  'c 0 5, ' + (BS.TAB_WIDTH * 0.5) + ' 7, ' + BS.TAB_WIDTH + ' 7 ' +
  'v 0.5';

BS.ROUNDED_TAB_PATH_DOWN_HIGHLIGHT =
  'm 0 20 ' +
  'c -2 0, -4 -0.5, -4 -0.5';

BS.ROUNDED_TAB_PATH_DOWN_HIGHLIGHT_RTL =
  'v 4.5 ' +
  'm -6 2.5 ' +
  'c -2 0, -2 5, -2 5.5 ' +
  'c 0 5, ' + (BS.TAB_WIDTH * 0.5) + ' 7, ' + BS.TAB_WIDTH + ' 7 ' +
  'v 1';

/**
 * SVG paths for drawing a horizontal square tab from bottom to top
 * @const
 */
BS.ROUNDED_TAB_PATH_UP =
  'V 19 ' +
  'c ' + (BS.TAB_WIDTH * -0.5) + ' 0, ' + (BS.TAB_WIDTH * -1) + ' 0, ' + (BS.TAB_WIDTH * -1) + ' -6 ' +
  'c 0 -6, ' + (BS.TAB_WIDTH * 0.5) + ' -6, ' + BS.TAB_WIDTH + ' -6 ';

BS.ROUNDED_TAB_PATH_UP_HIGHLIGHT =
  'V 19.5 ' +
  'm -6 -2 ' +
  'c -1 -1, -2 -2, -2 -4.5 ' +
  'c 0 -6, ' + (BS.TAB_WIDTH * 0.5) + ' -6, ' + BS.TAB_WIDTH + ' -6 ' +
  'v -6';

BS.ROUNDED_TAB_PATH_UP_HIGHLIGHT_RTL =
  'M -0.5 7.5 ' +
  'c -2 0, -4 0.5, -4 0.5';

/**
 * Map of connection tab shapes to the corresponding set of svg paths
 * TAB_PATH_DOWN and TAB_PATH_DOWN_HIGHLIGHT_RTL should have a height of
 *   BS.TAB_HEIGHT (20px), and will be started from top of the row
 * TAB_PATH_DOWN_HIGHLIGHT starts at the top of the row, but can end anywhere
 *
 * TAB_PATH_UP starts from BS.TAB_HEIGHT pixels below the top of the row, and
 *   will be followed by a 'Z' path element to draw a straight line to the top
 *   left of the block
 * TAB_PATH_UP_HIGHLIGHT and TAB_PATH_UP_HIGHLIGHT_RTL start from the bottom
 *   of the row, and can end anywhere
 * @const
 */
BS.TAB_PATHS_BY_SHAPE = {
  standard: {
    TAB_PATH_DOWN: BS.TAB_PATH_DOWN,
    TAB_PATH_DOWN_HIGHLIGHT: BS.TAB_PATH_DOWN_HIGHLIGHT,
    TAB_PATH_DOWN_HIGHLIGHT_RTL: BS.TAB_PATH_DOWN_HIGHLIGHT_RTL,
    TAB_PATH_UP: BS.TAB_PATH_UP,
    TAB_PATH_UP_HIGHLIGHT: BS.TAB_PATH_UP_HIGHLIGHT,
    TAB_PATH_UP_HIGHLIGHT_RTL: BS.TAB_PATH_UP_HIGHLIGHT_RTL,
  },
  angle: {
    TAB_PATH_DOWN: BS.ANGLE_TAB_PATH_DOWN,
    TAB_PATH_DOWN_HIGHLIGHT: '',
    TAB_PATH_DOWN_HIGHLIGHT_RTL: BS.ANGLE_TAB_PATH_DOWN_HIGHLIGHT_RTL,
    TAB_PATH_UP: BS.ANGLE_TAB_PATH_UP,
    TAB_PATH_UP_HIGHLIGHT: BS.ANGLE_TAB_PATH_UP_HIGHLIGHT,
    TAB_PATH_UP_HIGHLIGHT_RTL: '',
  },
  square: {
    TAB_PATH_DOWN: BS.SQUARE_TAB_PATH_DOWN,
    TAB_PATH_DOWN_HIGHLIGHT: BS.SQUARE_TAB_PATH_DOWN_HIGHLIGHT,
    TAB_PATH_DOWN_HIGHLIGHT_RTL: BS.SQUARE_TAB_PATH_DOWN_HIGHLIGHT_RTL,
    TAB_PATH_UP: BS.SQUARE_TAB_PATH_UP,
    TAB_PATH_UP_HIGHLIGHT: BS.SQUARE_TAB_PATH_UP_HIGHLIGHT,
    TAB_PATH_UP_HIGHLIGHT_RTL: BS.SQUARE_TAB_PATH_UP_HIGHLIGHT_RTL,
  },
  rounded: {
    TAB_PATH_DOWN: BS.ROUNDED_TAB_PATH_DOWN,
    TAB_PATH_DOWN_HIGHLIGHT: BS.ROUNDED_TAB_PATH_DOWN_HIGHLIGHT,
    TAB_PATH_DOWN_HIGHLIGHT_RTL: BS.ROUNDED_TAB_PATH_DOWN_HIGHLIGHT_RTL,
    TAB_PATH_UP: BS.ROUNDED_TAB_PATH_UP,
    TAB_PATH_UP_HIGHLIGHT: BS.ROUNDED_TAB_PATH_UP_HIGHLIGHT,
    TAB_PATH_UP_HIGHLIGHT_RTL: BS.ROUNDED_TAB_PATH_UP_HIGHLIGHT_RTL,
  }
};

/**
 * SVG start point for drawing the top-left corner.
 * @const
 */
BS.TOP_LEFT_CORNER_START =
    'm 0,' + BS.CORNER_RADIUS;
/**
 * SVG start point for drawing the top-left corner's highlight in RTL.
 * @const
 */
BS.TOP_LEFT_CORNER_START_HIGHLIGHT_RTL =
    'm ' + BS.DISTANCE_45_INSIDE + ',' +
    BS.DISTANCE_45_INSIDE;
/**
 * SVG start point for drawing the top-left corner's highlight in LTR.
 * @const
 */
BS.TOP_LEFT_CORNER_START_HIGHLIGHT_LTR = 'm 1,' + (BS.CORNER_RADIUS - 1);
/**
 * SVG path for drawing the rounded top-left corner.
 * @const
 */
BS.TOP_LEFT_CORNER =
    'A ' + BS.CORNER_RADIUS + ',' +
    BS.CORNER_RADIUS + ' 0 0,1 ' +
    BS.CORNER_RADIUS + ',0';
/**
 * SVG path for drawing the highlight on the rounded top-left corner.
 * @const
 */
BS.TOP_LEFT_CORNER_HIGHLIGHT =
    'A ' + (BS.CORNER_RADIUS - 1) + ',' +
    (BS.CORNER_RADIUS - 1) + ' 0 0,1 ' +
    BS.CORNER_RADIUS + ',1';
/**
 * SVG path for drawing the bottom-left corner of a statement input.
 * Includes the rounded inside corner.
 * @const
 */
BS.INNER_BOTTOM_LEFT_CORNER =
    'a ' + BS.CORNER_RADIUS + ',' +
    BS.CORNER_RADIUS + ' 0 0,0 ' +
    BS.CORNER_RADIUS + ',' +
    BS.CORNER_RADIUS;
/**
 * SVG path for drawing highlight on the top-left corner of a statement
 * input in RTL.
 * @const
 */
BS.INNER_TOP_LEFT_CORNER_HIGHLIGHT_RTL =
    'a ' + (BS.CORNER_RADIUS + 1) + ',' +
    (BS.CORNER_RADIUS + 1) + ' 0 0,0 ' +
    (-BS.DISTANCE_45_OUTSIDE - 1) + ',' +
    (BS.CORNER_RADIUS -
    BS.DISTANCE_45_OUTSIDE);
/**
 * SVG path for drawing highlight on the bottom-left corner of a statement
 * input in RTL.
 * @const
 */
BS.INNER_BOTTOM_LEFT_CORNER_HIGHLIGHT_RTL =
    'a ' + (BS.CORNER_RADIUS + 1) + ',' +
    (BS.CORNER_RADIUS + 1) + ' 0 0,0 ' +
    (BS.CORNER_RADIUS + 1) + ',' +
    (BS.CORNER_RADIUS + 1);
/**
 * SVG path for drawing highlight on the bottom-left corner of a statement
 * input in LTR.
 * @const
 */
BS.INNER_BOTTOM_LEFT_CORNER_HIGHLIGHT_LTR =
    'a ' + (BS.CORNER_RADIUS + 1) + ',' +
    (BS.CORNER_RADIUS + 1) + ' 0 0,0 ' +
    (BS.CORNER_RADIUS -
    BS.DISTANCE_45_OUTSIDE) + ',' +
    (BS.DISTANCE_45_OUTSIDE + 1);

/**
 * Returns the padding of this SVG. Default block SVG has no padding;
 * framed blocks override this method to add padding for the frame
 * @return {Object} object with padding values for top, bottom, left, and right
 */
Blockly.BlockSvg.prototype.getPadding = function() {
  if (this.isUnused()) {
    return this.unusedSvg_.getPadding();
  }
  return {
    top: 0,
    right: 0,
    bottom: 0,
    left: 0
  };
};

/**
 * HACK:
 * WebKit bug 67298 causes control points to be included in the reported
 * bounding box.  Add 5px control point to the top of the path.
*/
function brokenControlPointWorkaround() {
  return Blockly.BROKEN_CONTROL_POINTS ? 'c 0,5 0,-5 0,0' : '';
}

/**
 * Given a value, returns that value, or the opposite if RTL is true.
 */
function oppositeIfRTL(val) {
  return Blockly.RTL ? -val : val;
}

/**
 * Dispose of this SVG block.
 */
Blockly.BlockSvg.prototype.dispose = function() {
  goog.dom.removeNode(this.svgGroup_);
  // Sever JavaScript to DOM connections.
  this.svgGroup_ = null;
  this.svgPath_ = null;
  this.svgPathFill_ = null;
  this.svgTypeHints_ = null;
  this.svgPathLight_ = null;
  this.svgPathDark_ = null;
  // dispose of children
  if (this.isUnused()) {
    this.unusedSvg_.dispose();
  }
  // Break circular references.
  this.block_ = null;
};

/**
 * Play some UI effects (sound, animation) when disposing of a block.
 */
Blockly.BlockSvg.prototype.disposeUiEffect = function() {
  Blockly.playAudio('delete');

  var parentSVGElement = this.block_.blockSpace.blockSpaceEditor.svg_;
  var xy = Blockly.getSvgXY_(this.svgGroup_, parentSVGElement);
  // Deeply clone the current block.
  var clone = this.svgGroup_.cloneNode(true);
  clone.translateX_ = xy.x;
  clone.translateY_ = xy.y;
  clone.setAttribute('transform',
      'translate(' + clone.translateX_ + ',' + clone.translateY_ + ')');
  parentSVGElement.appendChild(clone);
  if (navigator.userAgent.indexOf("MSIE") >= 0 || navigator.userAgent.indexOf("Trident") >= 0) {
      clone.style.display = "inline";   /* reqd for IE */
      clone.bBox_ = {
          x: clone.getBBox().x,
          y: clone.getBBox().y,
          width: clone.scrollWidth,
          height: clone.scrollHeight
      };
  }
  else {
      clone.bBox_ = clone.getBBox();
  }
  // Start the animation.
  clone.startDate_ = new Date();
  Blockly.BlockSvg.disposeUiStep_(clone);
};

/**
 * Animate a cloned block and eventually dispose of it.
 * @param {!Element} clone SVG element to animate and dispose of.
 * @private
 */
Blockly.BlockSvg.disposeUiStep_ = function(clone) {
  var ms = (new Date()) - clone.startDate_;
  var percent = ms / 150;
  if (percent > 1) {
    goog.dom.removeNode(clone);
  } else {
    var x = clone.translateX_ + oppositeIfRTL(clone.bBox_.width / 2 * percent);
    var y = clone.translateY_ + clone.bBox_.height * percent;
    var translate = x + ', ' + y;
    var scale = 1 - percent;
    clone.setAttribute('transform', 'translate(' + translate + ')' +
        ' scale(' + scale + ')');
    var closure = function() {
      Blockly.BlockSvg.disposeUiStep_(clone);
    };
    window.setTimeout(closure, 10);
  }
};

/**
 * Play some UI effects (sound, ripple) after a connection has been established.
 */
Blockly.BlockSvg.prototype.connectionUiEffect = function() {
  Blockly.playAudio('click');

  // Determine the absolute coordinates of the inferior block.
  var xy = Blockly.getSvgXY_(this.svgGroup_, this.block_.blockSpace.blockSpaceEditor.svg_);
  // Offset the coordinates based on the two connection types.
  if (this.block_.outputConnection) {
    xy.x += oppositeIfRTL(-3);
    xy.y += 13;
  } else if (this.block_.previousConnection) {
    xy.x += oppositeIfRTL(23);
    xy.y += 3;
  }
  var ripple = Blockly.createSvgElement('circle',
      {'cx': xy.x, 'cy': xy.y, 'r': 0, 'fill': 'none',
       'stroke': '#888', 'stroke-width': 10},
      this.block_.blockSpace.blockSpaceEditor.svg_);
  // Start the animation.
  ripple.startDate_ = new Date();
  Blockly.BlockSvg.connectionUiStep_(ripple);
};

/**
 * Expand a ripple around a connection.
 * @param {!Element} ripple Element to animate.
 * @private
 */
Blockly.BlockSvg.connectionUiStep_ = function(ripple) {
  var ms = (new Date()) - ripple.startDate_;
  var percent = ms / 150;
  if (percent > 1) {
    goog.dom.removeNode(ripple);
  } else {
    ripple.setAttribute('r', percent * 25);
    ripple.style.opacity = 1 - percent;
    var closure = function() {
      Blockly.BlockSvg.connectionUiStep_(ripple);
    };
    window.setTimeout(closure, 10);
  }
};

/**
 * Change the display colour of a block. In the case of block.shouldBeGrayedOut
 * this means the block color on the block object and the display color (gray)
 * are potentially out of sync.
 */
Blockly.BlockSvg.prototype.updateColour = function() {
  if (this.block_.disabled) {
    // Disabled blocks don't have colour.
    return;
  }

  var hexColour;

  if (this.block_.shouldBeGrayedOut()) {
    hexColour = BS.DISABLED_COLOUR;
  } else {
    hexColour = this.block_.getHexColour();
  }

  this.updateToColour_(hexColour);
};

/**
 * @param {string} hexColour the colour to update to, in hexadecimal
 * @private
 */
Blockly.BlockSvg.prototype.updateToColour_ = function(hexColour) {
  var rgb = goog.color.hexToRgb(hexColour);
  var rgbLight = goog.color.lighten(rgb, 0.3);
  var rgbDark = goog.color.darken(rgb, 0.4);
  this.svgPathLight_.setAttribute('stroke', goog.color.rgbArrayToHex(rgbLight));
  this.svgPathDark_.setAttribute('fill', goog.color.rgbArrayToHex(rgbDark));
  this.svgPath_.setAttribute('fill', hexColour);
  var pattern = this.block_.getFillPattern();
  if (pattern) {
    this.svgPathFill_.setAttribute('fill', 'url(#' + pattern + ')');
  }
};

/**
 * Enable or disable a block.
 */
Blockly.BlockSvg.prototype.updateDisabled = function() {
  if (this.block_.disabled || this.block_.getInheritedDisabled()) {
    Blockly.addClass_(this.svgGroup_, 'blocklyDisabled');
    this.svgPath_.setAttribute('fill', 'url(#blocklyDisabledPattern)');
  } else {
    Blockly.removeClass_(this.svgGroup_, 'blocklyDisabled');
    this.updateColour();
  }
  var children = this.block_.getChildren();
  for (var x = 0, child; child = children[x]; x++) {
    child.svg_.updateDisabled();
  }
};

/**
 * Update block limit UI
 * @param {number} limit count to display
 */
Blockly.BlockSvg.prototype.updateLimit = function (limit) {
  var BUBBLE_SIZE = 18;
  var HALF_BUBBLE_SIZE = BUBBLE_SIZE / 2;

  if (!this.limitGroup_) {
    this.limitGroup_ = Blockly.createSvgElement('g', {
      'class': 'blocklyLimit',
      y: -3
    }, this.svgGroup_);

    this.limitRect_ = Blockly.createSvgElement('rect', {
      height: BUBBLE_SIZE,
      width: BUBBLE_SIZE,
      x: -HALF_BUBBLE_SIZE,
      y: -HALF_BUBBLE_SIZE,
      rx: HALF_BUBBLE_SIZE,
      ry: HALF_BUBBLE_SIZE
    }, this.limitGroup_);

    this.limitText_ = Blockly.createSvgElement('text', {
      'class': 'blocklyText',
      'dominant-baseline': 'central',
      'text-anchor': 'middle'
    }, this.limitGroup_);
  }

  if (limit < 0) {
    this.limitText_.textContent = '!';
    Blockly.addClass_(this.limitGroup_, 'overLimit');
  } else {
    this.limitText_.textContent = limit;
    Blockly.removeClass_(this.limitGroup_, 'overLimit');
  }

  var textWidth = this.limitText_.getBBox ? Math.ceil(this.limitText_.getBBox().width) : HALF_BUBBLE_SIZE;
  var rectWidth = Math.max(textWidth + HALF_BUBBLE_SIZE, BUBBLE_SIZE);
  this.limitRect_.setAttribute('width', rectWidth);
  this.limitText_.setAttribute('x', Math.round(rectWidth * 0.5) - HALF_BUBBLE_SIZE);

  // IE Does not support dominant-baseline, so we can't actually vertically
  // center the text. Instead simply shift it down by one quarter the height of
  // the bubble, which should be visually quite close if not necessarily exact
  if (Blockly.isMsie() || Blockly.isTrident()) {
    this.limitText_.setAttribute('y', BUBBLE_SIZE / 4);
  }

};

/**
 * Select this block.  Highlight it visually.  Move to top of the stack.
 */
Blockly.BlockSvg.prototype.addSelect = function() {
  Blockly.addClass_(this.svgGroup_, 'blocklySelected');
  // Move the selected block to the top of the stack.
  this.svgGroup_.parentNode.appendChild(this.svgGroup_);
};

/**
 * Select this block.  Highlight it visually.  Needed for toolbox scenarios
 * because IE will lose mouseout events if addSelect() is called in the hover
 * case.
 */
Blockly.BlockSvg.prototype.addSelectNoMove = function() {
  if (Blockly.elementHasClass_(this.svgGroup_, 'blocklyDraggable')) {
    Blockly.addClass_(this.svgGroup_, 'blocklySelected');
  }
};

/**
 * Unselect this block.  Remove its highlighting.
 */
Blockly.BlockSvg.prototype.removeSelect = function() {
  Blockly.removeClass_(this.svgGroup_, 'blocklySelected');
};

/**
 * Adds the dragging class to this block.
 * Also disables the highlights/shadows to improve performance.
 */
Blockly.BlockSvg.prototype.addDragging = function() {
  Blockly.addClass_(this.svgGroup_, 'blocklyDragging');
};

/**
 * Removes the dragging class from this block.
 */
Blockly.BlockSvg.prototype.removeDragging = function() {
  Blockly.removeClass_(this.svgGroup_, 'blocklyDragging');
};

/**
 * Adds the spotlight class to this block.
 */
Blockly.BlockSvg.prototype.addSpotlight = function() {
  Blockly.addClass_(this.svgGroup_, 'blocklySpotlight');
};

/**
 * Removes the spotlight class from this block.
 */
Blockly.BlockSvg.prototype.removeSpotlight = function() {
  Blockly.removeClass_(this.svgGroup_, 'blocklySpotlight');
};

/**
 * Render the block.
 * Lays out and reflows a block based on its contents and settings.
 * @param {boolean} selfOnly - whether to render only this block and NOT also
 * its parents which in turn would trigger a window resize event. Defaults to
 * false.
 */
Blockly.BlockSvg.prototype.render = function(selfOnly) {
  this.block_.rendered = true;

  var cursorX = oppositeIfRTL(BS.SEP_SPACE_X);
  // Move the icons into position.
  var icons = this.block_.getIcons();
  for (var x = 0; x < icons.length; x++) {
    cursorX = icons[x].renderIcon(cursorX);
  }
  cursorX -= oppositeIfRTL(BS.SEP_SPACE_X);
  // If there are no icons, cursorX will be 0, otherwise it will be the
  // width that the first label needs to move over by.

  var inputRows = this.renderCompute_(cursorX);
  this.renderDraw_(cursorX, inputRows);

  if (!selfOnly) {
    // Render all blocks above this one (propagate a reflow).
    var parentBlock = this.block_.getParent();
    if (parentBlock) {
      parentBlock.render();
    } else {
      // Top-most block.  Fire an event to allow scrollbars to resize.
      Blockly.fireUiEvent(window, 'resize');
    }
  }

  if (this.isUnused()) {
    this.unusedSvg_.render(this.svgGroup_);
  }
};

/**
 * Render a list of titles starting at the specified location.
 * @param {!Array.<!Blockly.Field>} titleList List of titles.
 * @param {number} x X-coordinate to start the titles.
 * @param {number} y Y-coordinate to start the titles.
 * @return {number} width of the title row
 * @private
 */
Blockly.BlockSvg.prototype.renderTitles_ = function(titleList, x, y) {
  var startX = x;
  for (var t = 0, title; title = titleList[t]; t++) {
    // Get the dimensions of the title.
    var titleSize = title.getSize();

    var translateX = x;
    if (Blockly.RTL) {
      translateX = -(x + titleSize.width);
    }

    title.getRootElement().setAttribute('transform', 'translate(' + translateX +
      ', ' + (y + title.getBufferY()) + ')');
    if (titleSize.width) {
      x += titleSize.width + BS.SEP_SPACE_X;
    }
  }

  return x - startX;
};

/**
 * Computes the height and widths for each row and title.
 * @param {number} iconWidth Offset of first row due to icons.
 * @return {!Array.<!Array.<!Object>>} 2D array of objects, each containing
 *     position information.
 * @private
 */
Blockly.BlockSvg.prototype.renderCompute_ = function(iconWidth) {
  var inputList = this.block_.inputList;
  var inputRows = [];
  inputRows.rightEdge = iconWidth + BS.SEP_SPACE_X * 2;
  if (this.block_.previousConnection || this.block_.nextConnection) {
    inputRows.rightEdge = Math.max(inputRows.rightEdge,
        BS.NOTCH_WIDTH + BS.SEP_SPACE_X);
  }
  var titleValueWidth = 0;  // Width of longest external value title.
  var titleStatementWidth = 0;  // Width of longest statement title.
  var hasValue = false;
  var hasStatement = false;
  var hasDummy = false;
  var currentRow;
  for (var i = 0, input; input = inputList[i]; i++) {
    if (!input.isVisible()) {
      continue;
    }

    // Each row will contain one or more inputs. As we parse the inputs, we
    // either append it to the current row if it's inlined, or create a new row
    // if it isn't.  See Input.isInline/Input.setInline for further explanation
    // on how we determine whether an input is inlined.
    if (i === 0 || !input.isInline()) {
      // Create new row.
      currentRow = [];
      currentRow.type = input.type;
      currentRow.height = 0;
      inputRows.push(currentRow);
    }
    if (currentRow.length > 0 || input.isInline()) {
      currentRow.type = INLINE_ROW;
    }
    // rows with a single FUNCTIONAL_INPUT should be treated as inlined
    if (currentRow.length === 0 && input.type === Blockly.FUNCTIONAL_INPUT) {
      currentRow.type = INLINE_ROW;
    }
    currentRow.push(input);

    var renderSize = inputRenderSize(input);
    input.renderHeight = renderSize.height;
    input.renderWidth = renderSize.width;

    currentRow.height = Math.max(currentRow.height, input.renderHeight);

    var titleSize = inputTitleRenderSize(input, i === 0 ? iconWidth : 0);
    input.titleWidth = titleSize.width;
    currentRow.height = Math.max(currentRow.height, titleSize.height);

    if (currentRow.type != INLINE_ROW) {
      if (currentRow.type == Blockly.NEXT_STATEMENT) {
        hasStatement = true;
        titleStatementWidth = Math.max(titleStatementWidth, input.titleWidth);
      } else {
        if (currentRow.type === Blockly.INPUT_VALUE ||
            currentRow.type === Blockly.FUNCTIONAL_INPUT) {
          hasValue = true;
        } else if (currentRow.type === Blockly.DUMMY_INPUT) {
          hasDummy = true;
        }
        titleValueWidth = Math.max(titleValueWidth, input.titleWidth);
      }
    }
  }

  thickenInlineRows(inputRows);

  // Compute the statement edge.
  // This is the width of a block where statements are nested.
  inputRows.statementEdge = 2 * BS.SEP_SPACE_X + titleStatementWidth;
  // Compute the preferred right edge.  Inline blocks may extend beyond.
  // This is the width of the block where external inputs connect.
  if (hasStatement) {
    inputRows.rightEdge = Math.max(inputRows.rightEdge,
        inputRows.statementEdge + BS.NOTCH_WIDTH);
  }
  if (hasValue) {
    inputRows.rightEdge = Math.max(inputRows.rightEdge, titleValueWidth +
        BS.SEP_SPACE_X * 2 + BS.TAB_WIDTH);
  } else if (hasDummy) {
    inputRows.rightEdge = Math.max(inputRows.rightEdge, titleValueWidth +
        BS.SEP_SPACE_X * 2);
  }

  inputRows.hasValue = hasValue;
  inputRows.hasStatement = hasStatement;
  inputRows.hasDummy = hasDummy;

  // rightEdgeWithoutInline is used to know how deep to draw our next statement
  // inputs
  inputRows.rightEdgeWithoutInline = inputRows.rightEdge;

  // see if our inline rows push out our right edge
  for (i = 0; currentRow = inputRows[i]; i++) {
    if (currentRow.type === INLINE_ROW) {
      inputRows.rightEdge = Math.max(inputRows.rightEdge,
        this.widthInlineRow(currentRow));
    }
  }

  return inputRows;
};

/**
 * Make inline rows a bit thicker in order to enclose the values. Note: has
 * side effects
 */
function thickenInlineRows (inputRows) {
  var row;
  for (var y = 0; row = inputRows[y]; y++) {
    row.thicker = false;
    if (row.type === INLINE_ROW) {
      for (var z = 0, input; input = row[z]; z++) {
        if (input.type === Blockly.INPUT_VALUE ||
          input.type === Blockly.FUNCTIONAL_INPUT) {
          row.height += 2 * BS.INLINE_PADDING_Y;
          row.thicker = true;
          break;
        }
      }
    }
  }
}

/**
 * Calculate the render width and height of a given input
 * @param {Blockly.Input} input given input
 */
function inputRenderSize(input) {
  // Compute minimum input size.
  var renderHeight = BS.MIN_BLOCK_Y;
  var renderWidth = BS.TAB_WIDTH + BS.SEP_SPACE_X;
  if (input.type === Blockly.FUNCTIONAL_INPUT) {
    renderWidth = BS.NOTCH_WIDTH + BS.SEP_SPACE_X;
  }

  // Expand input size if there is a connection.
  if (input.connection && input.connection.targetConnection) {
    var linkedBlock = input.connection.targetBlock();
    var bBox = linkedBlock.getHeightWidth();
    renderHeight = Math.max(renderHeight, bBox.height);
    renderWidth = Math.max(renderWidth, bBox.width);
    renderHeight += input.getStatementTrailingSpace();
  }

  return {
    width: renderWidth,
    height: renderHeight
  };
}

/**
 * Given an input, calculates the render width/height of the title(s).
 */
function inputTitleRenderSize (input, iconWidth) {
  var width = oppositeIfRTL(iconWidth);
  var height = 0;
  var titleSize;

  for (var j = 0, title; title = input.titleRow[j]; j++) {
    // Get the dimensions of the title.
    titleSize = title.getSize();
    if (titleSize.width) {
      width += titleSize.width + (j > 0 ? BS.SEP_SPACE_X : 0);
    }
    height = Math.max(height, titleSize.height);
  }

  return {
    width: width,
    height: height
  };
}

/**
 * Given a row, calculates the width, including padding, from the set of inputs
 */
Blockly.BlockSvg.prototype.widthInlineRow = function (row) {
  var width = BS.SEP_SPACE_X;
  for (var i = 0, input; input = row[i]; i++) {
    width += BS.SEP_SPACE_X + this.inputWidthToOccupy_(input);
  }

  return width;
};

/**
 * Draw the path of the block.
 * Move the titles to the correct locations.
 * @param {number} iconWidth Offset of first row due to icons.
 * @param {!Array.<!Array.<!Object>>} inputRows 2D array of objects, each
 *     containing position information.
 * @private
 */
Blockly.BlockSvg.prototype.renderDraw_ = function(iconWidth, inputRows) {
  // Should the top and bottom left corners be rounded or square?
  if (this.block_.outputConnection) {
    this.squareTopLeftCorner_ = true;
    this.squareBottomLeftCorner_ = true;
  } else {
    this.squareTopLeftCorner_ = false;
    this.squareBottomLeftCorner_ = false;
    // If this block is in the middle of a stack, square the corners.
    if (this.block_.previousConnection) {
      var prevBlock = this.block_.previousConnection.targetBlock();
      if (prevBlock && prevBlock.nextConnection &&
          prevBlock.nextConnection.targetConnection ==
          this.block_.previousConnection) {
        this.squareTopLeftCorner_ = true;
       }
    }
    if (this.block_.nextConnection) {
      var nextBlock = this.block_.nextConnection.targetBlock();
      if (nextBlock && nextBlock.previousConnection &&
          nextBlock.previousConnection.targetConnection ==
          this.block_.nextConnection) {
        this.squareBottomLeftCorner_ = true;
      }
    }
  }

  if (this.block_.previousConnection &&
      this.block_.previousConnection.type === Blockly.FUNCTIONAL_OUTPUT) {
    this.squareTopLeftCorner_ = true;
    this.squareBottomLeftCorner_ = true;
  }

  for (var i = 0; i < this.block_.inputList.length; i++) {
    if (this.block_.inputList[i].type === Blockly.FUNCTIONAL_INPUT) {
      // todo (brent) - do we actually want these to be square
      this.squareTopLeftCorner_ = true;
      this.squareBottomLeftCorner_ = true;
    }
  }

  // Fetch the block's coordinates on the surface for use in anchoring
  // the connections.
  var connectionsXY = this.block_.getRelativeToSurfaceXY();

  // Assemble the block's path.
  var renderInfo = {
    core: [],
    inline: [],
    // The highlighting applies to edges facing the upper-left corner.
    // Since highlighting is a two-pixel wide border, it would normally overhang
    // the edge of the block by a pixel. So undersize all measurements by a pixel.
    highlight: [],
    highlightInline: [],
    // current x/y location
    curX: iconWidth,
    curY: 0
  };

  this.renderDrawTop_(renderInfo, inputRows.rightEdge, connectionsXY);
  this.renderDrawRight_(renderInfo, connectionsXY, inputRows, iconWidth);
  this.renderDrawBottom_(renderInfo, connectionsXY);
  this.renderDrawLeft_(renderInfo);

  var pathString = renderInfo.core.join(' ') + '\n' + renderInfo.inline.join(' ');
  this.svgPath_.setAttribute('d', pathString);
  if (this.svgPathFill_) {
    this.svgPathFill_.setAttribute('d', pathString);
  }
  if (this.svgTypeHints_) {
    var g = this.svgTypeHints_;
<<<<<<< HEAD
    this.block_.inputList.forEach(function (input, j) {
      if (!input.connection) {
        return;
      }
      var pathInfo = input.connection.getPathInfo();
      var element = g.children[j] || Blockly.createSvgElement('path', {
        'filter': 'url(#blocklyTypeHintFilter)'
      }, g);
=======
    var max = Math.max(this.block_.inputList.length, g.children.length);
    for (var j = 0; j < max; j++) {
      var element = g.children[j] || Blockly.createSvgElement('path', {
        'filter': 'url(#blocklyTypeHintFilter)'
      }, g);
      var input = this.block_.inputList[j];
      if (!input || !input.connection) {
        element.setAttribute('d', '');
        continue;
      }

      var pathInfo = input.connection.getPathInfo();
>>>>>>> 6c8b61c5
      if (pathInfo && pathInfo.color) {
        element.setAttribute('d', pathInfo.steps);
        element.setAttribute('transform',
          pathInfo.transform);
        element.setAttribute('stroke',
          Blockly.makeColour.apply(null, pathInfo.color));
      } else {
        element.setAttribute('d', '');
      }
    });
  }
  this.svgPathDark_.setAttribute('d', pathString);
  pathString = renderInfo.highlight.join(' ') + '\n' + renderInfo.highlightInline.join(' ');
  this.svgPathLight_.setAttribute('d', pathString);
  if (Blockly.RTL) {
    // Mirror the block's path.
    this.svgPath_.setAttribute('transform', 'scale(-1 1)');
    this.svgPathLight_.setAttribute('transform', 'scale(-1 1)');
    this.svgPathDark_.setAttribute('transform', 'translate(1,1) scale(-1 1)');
  }
};

/**
 * Render the top edge of the block. Side effect: moves connections to their
 *     new locations.
 * @param {!Object} renderInfo Current state of our paths
 * @param {number} rightEdge Minimum width of block.
 * @param {!Object} connectionsXY Location of block.
 * @private
 */
Blockly.BlockSvg.prototype.renderDrawTop_ = function(renderInfo, rightEdge,
    connectionsXY) {
  // Position the cursor at the top-left starting point.
  if (this.squareTopLeftCorner_) {
    renderInfo.core.push('m 0,0');
    renderInfo.highlight.push('m 1,1');
  } else {
    renderInfo.core.push(BS.TOP_LEFT_CORNER_START);
    renderInfo.highlight.push(Blockly.RTL ?
        BS.TOP_LEFT_CORNER_START_HIGHLIGHT_RTL :
        BS.TOP_LEFT_CORNER_START_HIGHLIGHT_LTR);
    // Top-left rounded corner.
    renderInfo.core.push(BS.TOP_LEFT_CORNER);
    renderInfo.highlight.push(BS.TOP_LEFT_CORNER_HIGHLIGHT);
  }

  renderInfo.core.push(brokenControlPointWorkaround());

  // Top edge.
  if (this.block_.previousConnection) {
    var notchPaths = this.block_.previousConnection.getNotchPaths();

    renderInfo.core.push('H', BS.NOTCH_WIDTH - BS.NOTCH_PATH_WIDTH);
    renderInfo.highlight.push('H', BS.NOTCH_WIDTH - BS.NOTCH_PATH_WIDTH);
    renderInfo.core.push(notchPaths.left);
    renderInfo.highlight.push(notchPaths.leftHighlight);
    // Create previous block connection.
    var connectionX = connectionsXY.x + oppositeIfRTL(BS.NOTCH_WIDTH);
    var connectionY = connectionsXY.y;
    this.block_.previousConnection.moveTo(connectionX, connectionY);
    // This connection will be tightened when the parent renders.
  }
  renderInfo.core.push('H', rightEdge);
  renderInfo.highlight.push('H', rightEdge + (Blockly.RTL ? -1 : 0));

  renderInfo.curX = rightEdge;
};

/**
 * Render the right edge of the block. Side effect: moves connections to their
 *     new locations.
 * @param {!Object} renderInfo Current state of our paths
 * @param {!Object} connectionsXY Location of block.
 * @param {!Array.<!Array.<!Object>>} inputRows 2D array of objects, each
 *     containing position information.
 * @param {number} iconWidth Offset of first row due to icons.
 * @return {number} Height of block.
 * @private
 */
Blockly.BlockSvg.prototype.renderDrawRight_ = function(renderInfo, connectionsXY,
    inputRows, iconWidth) {
  for (var i = 0, row; row = inputRows[i]; i++) {
    renderInfo.curX = BS.SEP_SPACE_X;
    if (i === 0) {
      renderInfo.curX += oppositeIfRTL(iconWidth);
    }
    renderInfo.highlight.push('M', (inputRows.rightEdge - 1) + ',' + (renderInfo.curY + 1));
    if (this.block_.isCollapsed()) {
      this.renderDrawRightCollapsed_(renderInfo ,row);
    } else if (row.type === INLINE_ROW) {
      this.renderDrawRightInline_(renderInfo, inputRows, i, connectionsXY);
    } else if (row.type === Blockly.INPUT_VALUE) {
      this.renderDrawRightInputValue_(renderInfo, inputRows, i, connectionsXY);
    } else if (row.type === Blockly.DUMMY_INPUT) {
      this.renderDrawRightDummyInput_(renderInfo, inputRows, i);
    } else if (row.type === Blockly.NEXT_STATEMENT) {
      this.renderDrawRightNextStatement_(renderInfo, inputRows, i, connectionsXY);
    }
    renderInfo.curY += row.height;
  }
  if (!inputRows.length) {
    renderInfo.curY = BS.MIN_BLOCK_Y;
    renderInfo.core.push('V', renderInfo.curY);
    if (Blockly.RTL) {
      renderInfo.highlight.push('V', renderInfo.curY - 1);
    }
  }
};

Blockly.BlockSvg.prototype.renderDrawRightCollapsed_ = function (renderInfo, row) {
  // Jagged right edge.
  var input = row[0];
  var titleX = renderInfo.curX;
  var titleY = renderInfo.curY + BS.TITLE_HEIGHT;
  renderInfo.curX += this.renderTitles_(input.titleRow, titleX, titleY);
  renderInfo.core.push(BS.JAGGED_TEETH);
  if (Blockly.RTL) {
    renderInfo.highlight.push('l 8,0 0,3.8 7,3.2 m -14.5,9 l 8,4');
  } else {
    renderInfo.highlight.push('h 8');
  }
  var remainder = row.height - BS.JAGGED_TEETH_HEIGHT;
  renderInfo.core.push('v', remainder);
  if (Blockly.RTL) {
    renderInfo.highlight.push('v', remainder - 2);
  }
};

Blockly.BlockSvg.prototype.renderDrawRightInputValue_ = function (renderInfo,
  inputRows, rowIndex, connectionsXY) {
  var connectionX, connectionY;
  // External input.
  var connectionX, connectionY;
  var row = inputRows[rowIndex];
  var input = row[0];
  var titleX = renderInfo.curX;
  var titleY = renderInfo.curY + BS.TITLE_HEIGHT;
  if (input.align != Blockly.ALIGN_LEFT) {
    var titleRightX = inputRows.rightEdge - input.titleWidth - BS.TAB_WIDTH -
      2 * BS.SEP_SPACE_X;
    if (input.align === Blockly.ALIGN_RIGHT) {
      titleX += titleRightX;
    } else if (input.align === Blockly.ALIGN_CENTRE) {
      titleX += (titleRightX + titleX) / 2;
    }
  }
  renderInfo.curX += this.renderTitles_(input.titleRow, titleX, titleY);

  var paths = BS.TAB_PATHS_BY_SHAPE[input.connection.getTabShape()];
  renderInfo.core.push(paths.TAB_PATH_DOWN);
  if (Blockly.RTL) {
    renderInfo.highlight.push(paths.TAB_PATH_DOWN_HIGHLIGHT_RTL);
    renderInfo.highlight.push('v', row.height - BS.TAB_HEIGHT - 2);
  } else {
    renderInfo.highlight.push('M', inputRows.rightEdge + ',' +
      (renderInfo.curY));
    renderInfo.highlight.push(paths.TAB_PATH_DOWN_HIGHLIGHT);
  }

  renderInfo.core.push('v', row.height - BS.TAB_HEIGHT);
  // Create external input connection.
  connectionX = connectionsXY.x + oppositeIfRTL(inputRows.rightEdge + 1);
  connectionY = connectionsXY.y + renderInfo.curY;
  input.connection.moveTo(connectionX, connectionY);
  if (input.connection.targetConnection) {
    input.connection.tighten_();
  }
};

Blockly.BlockSvg.prototype.renderDrawRightDummyInput_ = function (renderInfo,
  inputRows, rowIndex) {
  // External naked title.
  var row = inputRows[rowIndex];
  var input = row[0];
  var titleX = renderInfo.curX;
  var titleY = renderInfo.curY + BS.TITLE_HEIGHT;
  if (input.align === Blockly.ALIGN_RIGHT) {
    var titleRightX = inputRows.rightEdge - input.titleWidth -
      2 * BS.SEP_SPACE_X;
    if (inputRows.hasValue) {
      titleRightX -= BS.TAB_WIDTH;
    }
    titleX += titleRightX;
  }

  if (input.align === Blockly.ALIGN_CENTRE) {
    titleX = (inputRows.rightEdge - input.titleWidth) / 2;
  }

  this.renderTitles_(input.titleRow, titleX, titleY);
  renderInfo.core.push('v', row.height);
  if (Blockly.RTL) {
    renderInfo.highlight.push('v', row.height - 2);
  }
};

Blockly.BlockSvg.prototype.renderDrawRightNextStatement_ = function(renderInfo,
  inputRows, rowIndex, connectionsXY) {
  var connectionX, connectionY;
  // Nested statement.
  var connectionX, connectionY;
  var row = inputRows[rowIndex];
  var input = row[0];
  if (rowIndex === 0) {
    // If the first input is a statement stack, add a small row on top.
    renderInfo.core.push('v', BS.SEP_SPACE_Y);
    if (Blockly.RTL) {
      renderInfo.highlight.push('v', BS.SEP_SPACE_Y - 1);
    }
    renderInfo.curY += BS.SEP_SPACE_Y;
  }
  var titleX = renderInfo.curX;
  var titleY = renderInfo.curY + BS.TITLE_HEIGHT;
  if (input.align != Blockly.ALIGN_LEFT) {
    var titleRightX = inputRows.statementEdge - input.titleWidth -
      2 * BS.SEP_SPACE_X;
    if (input.align == Blockly.ALIGN_RIGHT) {
      titleX += titleRightX;
    } else if (input.align == Blockly.ALIGN_CENTRE) {
      titleX += (titleRightX + titleX) / 2;
    }
  }
  var notchPaths = input.connection.getNotchPaths();
  this.renderTitles_(input.titleRow, titleX, titleY);
  renderInfo.curX = inputRows.statementEdge + BS.NOTCH_WIDTH;
  renderInfo.core.push('H', renderInfo.curX);
  renderInfo.core.push(this.innerTopLeftCorner(notchPaths.right));
  renderInfo.core.push('v', row.height - 2 * BS.CORNER_RADIUS);
  renderInfo.core.push(BS.INNER_BOTTOM_LEFT_CORNER);
  renderInfo.core.push('H', inputRows.rightEdgeWithoutInline);
  if (Blockly.RTL) {
    renderInfo.highlight.push('M',
      (renderInfo.curX - BS.NOTCH_WIDTH + BS.DISTANCE_45_OUTSIDE) +
      ',' + (renderInfo.curY + BS.DISTANCE_45_OUTSIDE));
    renderInfo.highlight.push(BS.INNER_TOP_LEFT_CORNER_HIGHLIGHT_RTL);
    renderInfo.highlight.push('v',row.height - 2 * BS.CORNER_RADIUS);
    renderInfo.highlight.push(BS.INNER_BOTTOM_LEFT_CORNER_HIGHLIGHT_RTL);
    renderInfo.highlight.push('H', inputRows.rightEdgeWithoutInline - 1);
  } else {
    renderInfo.highlight.push('M',
      (renderInfo.curX - BS.NOTCH_WIDTH + BS.DISTANCE_45_OUTSIDE) + ',' +
      (renderInfo.curY + row.height - BS.DISTANCE_45_OUTSIDE));
    renderInfo.highlight.push(BS.INNER_BOTTOM_LEFT_CORNER_HIGHLIGHT_LTR);
    renderInfo.highlight.push('H', inputRows.rightEdgeWithoutInline);
  }
  // Create statement connection.
  connectionX = connectionsXY.x + oppositeIfRTL(renderInfo.curX);
  connectionY = connectionsXY.y + renderInfo.curY + 1;
  input.connection.moveTo(connectionX, connectionY);
  if (input.connection.targetConnection) {
    input.connection.tighten_();
  }
  if (rowIndex === inputRows.length - 1 ||
      inputRows[rowIndex + 1].type === Blockly.NEXT_STATEMENT) {
    // If the final input is a statement stack, add a small row underneath.
    // Consecutive statement stacks are also separated by a small divider.
    renderInfo.core.push('v', BS.SEP_SPACE_Y);
    if (Blockly.RTL) {
      renderInfo.highlight.push('v', BS.SEP_SPACE_Y - 1);
    }
    renderInfo.curY += BS.SEP_SPACE_Y;
  }
};

Blockly.BlockSvg.prototype.renderDrawRightInline_ = function (renderInfo, inputRows,
  rowIndex, connectionsXY) {
  var connectionX, connectionY;
  // Inline inputs.
  var row = inputRows[rowIndex];
  var hasFunctionalInput = false;

  // Align everything according to the align of the first input. Right now only
  // left and center work
  var align = row[0].align;

  // If the first input is functional, assume all inputs are functional. Figure
  // out how much space they will take up, so that we can center the set of them.
  if (row[0].type === Blockly.FUNCTIONAL_INPUT) {
    var widths = BS.SEP_SPACE_X * (row.length - 1);
    row.forEach(function (input) {
      widths += this.inputWidthToOccupy_(input);
    }, this);
    if (inputRows.rightEdge > widths && align === Blockly.ALIGN_CENTRE) {
      renderInfo.curX = (inputRows.rightEdge - widths) / 2;
    }
  }

  for (var x = 0, input; input = row[x]; x++) {
    var titleX = renderInfo.curX;
    var titleY = renderInfo.curY + BS.TITLE_HEIGHT;
    if (row.thicker) {
      // Lower the title slightly.
      titleY += BS.INLINE_PADDING_Y;
    }

    renderInfo.curX += this.renderTitles_(input.titleRow, titleX, titleY);

    if (input.type === Blockly.INPUT_VALUE) {
      renderInfo.curX += input.renderWidth + BS.SEP_SPACE_X;
      renderInfo.inline.push('M', (renderInfo.curX - BS.SEP_SPACE_X) +
                       ',' + (renderInfo.curY + BS.INLINE_PADDING_Y));
      renderInfo.inline.push('h', BS.TAB_WIDTH - input.renderWidth);

      var paths = BS.TAB_PATHS_BY_SHAPE[input.connection.getTabShape()];
      renderInfo.inline.push(paths.TAB_PATH_DOWN);
      renderInfo.inline.push('v', input.renderHeight -
                            BS.TAB_HEIGHT);
      renderInfo.inline.push('h', input.renderWidth - BS.TAB_WIDTH);
      renderInfo.inline.push('z');
      if (Blockly.RTL) {
        // Highlight right edge, around back of tab, and bottom.
        renderInfo.highlightInline.push('M',
          (renderInfo.curX - BS.SEP_SPACE_X +
           BS.TAB_WIDTH - input.renderWidth - 1) + ',' +
          (renderInfo.curY + BS.INLINE_PADDING_Y + 1));
        renderInfo.highlightInline.push(paths.TAB_PATH_DOWN_HIGHLIGHT_RTL);
        renderInfo.highlightInline.push('v', input.renderHeight - BS.TAB_HEIGHT);
        renderInfo.highlightInline.push('h', input.renderWidth - BS.TAB_WIDTH);
      } else {
        // Highlight right edge, bottom, and glint at bottom of tab.
        renderInfo.highlightInline.push('M',
            (renderInfo.curX - BS.SEP_SPACE_X + 1) + ',' +
            (renderInfo.curY + BS.INLINE_PADDING_Y + 1));
        renderInfo.highlightInline.push('v', input.renderHeight);
        renderInfo.highlightInline.push('h', BS.TAB_WIDTH - input.renderWidth);

        renderInfo.highlightInline.push('M',
          (renderInfo.curX - input.renderWidth - BS.SEP_SPACE_X + BS.TAB_WIDTH) +
           ',' + (renderInfo.curY + BS.INLINE_PADDING_Y));
        renderInfo.highlightInline.push(paths.TAB_PATH_DOWN_HIGHLIGHT);
      }
      // Create inline input connection.
      var connectionX = connectionsXY.x + oppositeIfRTL(renderInfo.curX + BS.TAB_WIDTH -
        BS.SEP_SPACE_X - input.renderWidth + 1);

      var connectionY = connectionsXY.y + renderInfo.curY + BS.INLINE_PADDING_Y;
      input.connection.moveTo(connectionX, connectionY);
      if (input.connection.targetConnection) {
        input.connection.tighten_();
      }
    } else if (input.type === Blockly.FUNCTIONAL_INPUT) {
      hasFunctionalInput = true;

      this.renderDrawRightInlineFunctional_(renderInfo, input, connectionsXY);

    } else if (input.type != Blockly.DUMMY_INPUT) {
      renderInfo.curX += input.renderWidth + BS.SEP_SPACE_X;
    }
  }

  renderInfo.curX = Math.max(renderInfo.curX, inputRows.rightEdge);
  renderInfo.core.push('H', renderInfo.curX);
  if (!hasFunctionalInput) {
    // this ends up just showing a little divot if we do this with our inline
    // functional inputs
    renderInfo.highlight.push('H', renderInfo.curX + (Blockly.RTL ? -1 : 0));
  }
  renderInfo.core.push('v', row.height);
  if (Blockly.RTL) {
    renderInfo.highlight.push('v', row.height - 2);
  }
};

/**
 * Given an input, returns the amount of space it should occupy
 * @param {Blockly.Input} input
 * @returns {number}
 */
Blockly.BlockSvg.prototype.inputWidthToOccupy_ = function (input) {
  return input.renderWidth + (input.extraSpace || 0);
};

/**
 * Render a function input that is inlined
 * @param {!Object} renderInfo Current state of our paths
 * @param {!Object} input The input to render
 * @param {!Object} connectionsXY Location of block.
 * @private
 */
Blockly.BlockSvg.prototype.renderDrawRightInlineFunctional_ = function(renderInfo,
    input, connectionsXY) {
  // Overriden by BlockSvgFunctional
  throw "Only supported for functional blocks";
};

/**
 * Render the bottom edge of the block.
 * @param {!Object} renderInfo Current state of our paths
 * @param {!Object} connectionsXY Location of block.
 * @private
 */
Blockly.BlockSvg.prototype.renderDrawBottom_ = function(renderInfo, connectionsXY) {
  renderInfo.core.push(brokenControlPointWorkaround());

  if (this.block_.nextConnection) {
    var notchPaths = this.block_.nextConnection.getNotchPaths();
    renderInfo.core.push('H', BS.NOTCH_WIDTH + ' ' + notchPaths.right);
    // Create next block connection.
    var connectionX = connectionsXY.x + oppositeIfRTL(BS.NOTCH_WIDTH);
    var connectionY = connectionsXY.y + renderInfo.curY + 1;
    this.block_.nextConnection.moveTo(connectionX, connectionY);
    if (this.block_.nextConnection.targetConnection) {
      this.block_.nextConnection.tighten_();
    }
  }

  // Should the bottom-left corner be rounded or square?
  if (this.squareBottomLeftCorner_) {
    renderInfo.core.push('H 0');
    if (!Blockly.RTL) {
      renderInfo.highlight.push('M', '1,' + renderInfo.curY);
    }
  } else {
    renderInfo.core.push('H', BS.CORNER_RADIUS);
    renderInfo.core.push('a', BS.CORNER_RADIUS + ',' + BS.CORNER_RADIUS + ' 0 0,1 -' +
      BS.CORNER_RADIUS + ',-' + BS.CORNER_RADIUS);
    if (!Blockly.RTL) {
      renderInfo.highlight.push('M', BS.DISTANCE_45_INSIDE + ',' +
        (renderInfo.curY - BS.DISTANCE_45_INSIDE));
      renderInfo.highlight.push('A', (BS.CORNER_RADIUS - 1) + ',' +
        (BS.CORNER_RADIUS - 1) + ' 0 0,1 ' +
        '1,' + (renderInfo.curY - BS.CORNER_RADIUS));
    }
  }
};

/**
 * Render the left edge of the block.
 * @param {!Object} renderInfo Current state of our paths
 * @private
 */
Blockly.BlockSvg.prototype.renderDrawLeft_ = function(renderInfo) {
  if (this.block_.outputConnection) {
    var paths =
      BS.TAB_PATHS_BY_SHAPE[this.block_.outputConnection.getTabShape()];
    renderInfo.core.push(paths.TAB_PATH_UP);
    if (Blockly.RTL) {
      renderInfo.highlight.push(paths.TAB_PATH_UP_HIGHLIGHT_RTL);
    } else {
      renderInfo.highlight.push(paths.TAB_PATH_UP_HIGHLIGHT);
    }
  } else if (!Blockly.RTL) {
    renderInfo.highlight.push('V', this.squareTopLeftCorner_ ? 1 : BS.CORNER_RADIUS);
  }
  renderInfo.core.push('z');
};

/**
  * Set the blocks visibility.
  * @param {string} visible Whether or not the block should be visible
  */
Blockly.BlockSvg.prototype.setVisible = function (visible) {
  this.svgGroup_.style.display = visible ? "" : "none";
};

/**
 * SVG path for drawing the top-left corner of a statement input.
 * Includes the top notch, a horizontal space, and the rounded inside corner.
 */
Blockly.BlockSvg.prototype.innerTopLeftCorner = function (notchPathRight) {
  return notchPathRight + ' h -' +
      (BS.NOTCH_WIDTH - BS.NOTCH_PATH_WIDTH -
      BS.CORNER_RADIUS) +
      ' a ' + BS.CORNER_RADIUS + ',' +
      BS.CORNER_RADIUS + ' 0 0,0 -' +
      BS.CORNER_RADIUS + ',' +
      BS.CORNER_RADIUS;
};

Blockly.BlockSvg.prototype.isUnused = function () {
  return !!this.unusedSvg_;
};

Blockly.BlockSvg.prototype.setIsUnused = function (isUnused) {
  if (isUnused) {
    Blockly.addClass_(this.svgGroup_, 'blocklyUnused');
  } else {
    Blockly.removeClass_(this.svgGroup_, 'blocklyUnused');
  }
  if (!isUnused && this.unusedSvg_) {
    this.unusedSvg_.dispose();
    this.unusedSvg_ = null;
  } else if (isUnused && !this.unusedSvg_) {
    this.unusedSvg_ = new Blockly.BlockSvgUnused(this.block_);
  }

  this.render();
};<|MERGE_RESOLUTION|>--- conflicted
+++ resolved
@@ -1173,16 +1173,6 @@
   }
   if (this.svgTypeHints_) {
     var g = this.svgTypeHints_;
-<<<<<<< HEAD
-    this.block_.inputList.forEach(function (input, j) {
-      if (!input.connection) {
-        return;
-      }
-      var pathInfo = input.connection.getPathInfo();
-      var element = g.children[j] || Blockly.createSvgElement('path', {
-        'filter': 'url(#blocklyTypeHintFilter)'
-      }, g);
-=======
     var max = Math.max(this.block_.inputList.length, g.children.length);
     for (var j = 0; j < max; j++) {
       var element = g.children[j] || Blockly.createSvgElement('path', {
@@ -1195,7 +1185,6 @@
       }
 
       var pathInfo = input.connection.getPathInfo();
->>>>>>> 6c8b61c5
       if (pathInfo && pathInfo.color) {
         element.setAttribute('d', pathInfo.steps);
         element.setAttribute('transform',
@@ -1205,7 +1194,7 @@
       } else {
         element.setAttribute('d', '');
       }
-    });
+    }
   }
   this.svgPathDark_.setAttribute('d', pathString);
   pathString = renderInfo.highlight.join(' ') + '\n' + renderInfo.highlightInline.join(' ');
