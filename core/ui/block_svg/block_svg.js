/**
 * Visual Blocks Editor
 *
 * Copyright 2012 Google Inc.
 * http://blockly.googlecode.com/
 *
 * Licensed under the Apache License, Version 2.0 (the "License");
 * you may not use this file except in compliance with the License.
 * You may obtain a copy of the License at
 *
 *   http://www.apache.org/licenses/LICENSE-2.0
 *
 * Unless required by applicable law or agreed to in writing, software
 * distributed under the License is distributed on an "AS IS" BASIS,
 * WITHOUT WARRANTIES OR CONDITIONS OF ANY KIND, either express or implied.
 * See the License for the specific language governing permissions and
 * limitations under the License.
 */

/**
 * @fileoverview Methods for graphically rendering a block as SVG.
 * @author fraser@google.com (Neil Fraser)
 */
'use strict';

goog.provide('Blockly.BlockSvg');
goog.require('Blockly.BlockSvgUnused');

goog.require('goog.userAgent');

/**
 * Constant for identifying rows that are to be rendered inline.
 * Don't collide with Blockly.INPUT_VALUE and friends.
 * @const
 */
var INLINE_ROW = -1;

/**
 * Class for a block's SVG representation.
 * @param {!Blockly.Block} block The underlying block object.
 * @constructor
 */
Blockly.BlockSvg = function(block) {
  this.block_ = block;
  var options = {
    tabindex: 0,
    'block-id': block.id
  };
  if (block.htmlId) {
    options.id = block.htmlId;
  }
  // Create core elements for the block.
  this.svgGroup_ = Blockly.createSvgElement('g', options, null);

  this.initChildren();

  /**
   * Configurable lookup table of input widths
   * @type {{string, number}}
   */
  this.forcedInputWidths = {};
};

Blockly.BlockSvg.prototype.initChildren = function() {
  if (Blockly.typeHints) {
    this.svgTypeHints_ = Blockly.createSvgElement(
      'g',
      {
        class: 'blocklyTypeHint'
      },
      this.svgGroup_
    );
    for (var i = 0; i < this.block_.inputList.length; i++) {
      Blockly.createSvgElement(
        'path',
        {
          filter: 'url(#blocklyTypeHintFilter)'
        },
        this.svgTypeHints_
      );
    }
  }
  this.svgPathDark_ = Blockly.createSvgElement(
    'path',
    {
      class: 'blocklyPathDark',
      transform: 'translate(1, 1)',
      'fill-rule': 'evenodd'
    },
    this.svgGroup_
  );
  this.svgPath_ = Blockly.createSvgElement(
    'path',
    {
      class: 'blocklyPath',
      'fill-rule': 'evenodd'
    },
    this.svgGroup_
  );
  var pattern = this.block_.getFillPattern();
  if (pattern) {
<<<<<<< HEAD
    this.svgPathFill_ = Blockly.createSvgElement('path', {'class': 'blocklyPath'},
      this.svgGroup_);
  }
  this.svgOverlay_ = Blockly.createSvgElement('path', {
    'class': 'overlay',
    'opacity': '0'
  }, this.svgGroup_);
  this.svgPathLight_ = Blockly.createSvgElement('path',
    {'class': 'blocklyPathLight'}, this.svgGroup_);
=======
    this.svgPathFill_ = Blockly.createSvgElement(
      'path',
      {class: 'blocklyPath'},
      this.svgGroup_
    );
  }
  this.svgPathLight_ = Blockly.createSvgElement(
    'path',
    {class: 'blocklyPathLight'},
    this.svgGroup_
  );
>>>>>>> a140813f
  this.svgPath_.tooltip = this.block_;
  if (!this.block_.blockSpace.blockSpaceEditor.disableTooltip) {
    Blockly.Tooltip.bindMouseEvents(this.svgPath_);
  }
  this.updateMovable();
};

Blockly.BlockSvg.DISABLED_COLOUR = '#808080';

/**
 * Initialize the SVG representation with any block attributes which have
 * already been defined.
 */
Blockly.BlockSvg.prototype.init = function() {
  var block = this.block_;
  this.updateColour();
  for (var x = 0, input; (input = block.inputList[x]); x++) {
    input.init();
  }
  if (block.mutator) {
    block.mutator.createIcon();
  }
};

/**
 * Add or remove the UI indicating if this block is movable or not.
 */
Blockly.BlockSvg.prototype.updateMovable = function() {
  if (this.block_.isMovable()) {
    Blockly.addClass_(this.svgGroup_, 'blocklyDraggable');
    Blockly.removeClass_(this.svgGroup_, 'blocklyUndraggable');
  } else {
    Blockly.removeClass_(this.svgGroup_, 'blocklyDraggable');
    Blockly.addClass_(this.svgGroup_, 'blocklyUndraggable');
  }
  this.updateColour();
};

/**
 * Add or remove the UI indicating if this block is deletable or not
 * @param {boolean} shouldBeGray
 */
Blockly.BlockSvg.prototype.grayOut = function(shouldBeGray) {
  if (shouldBeGray) {
    Blockly.addClass_(this.svgGroup_, 'blocklyUndeletable');
    Blockly.removeClass_(this.svgGroup_, 'blocklyDeletable');
  } else {
    Blockly.addClass_(this.svgGroup_, 'blocklyDeletable');
    Blockly.removeClass_(this.svgGroup_, 'blocklyUndeletable');
  }
  this.updateColour();
};

/**
 * Get the root SVG element.
 * @return {!Element} The root SVG element.
 */
Blockly.BlockSvg.prototype.getRootElement = function() {
  return this.svgGroup_;
};

// UI constants for rendering blocks.

// Create shortform that we can use locally for readability, while still having
// these exposed externally via Blockly.BlockSvg.
var BS = Blockly.BlockSvg;
/**
 * Horizontal space between elements.
 * @const
 */
BS.SEP_SPACE_X = 10;
/**
 * Vertical space between elements.
 * @const
 */
BS.SEP_SPACE_Y = 10;
/**
 * Vertical padding around inline elements.
 * @const
 */
BS.INLINE_PADDING_Y = 5;
/**
 * Minimum height of a block.
 * @const
 */
BS.MIN_BLOCK_Y = 25;
/**
 * Height of horizontal puzzle tab.
 * @const
 */
BS.TAB_HEIGHT = 20;
/**
 * Width of horizontal puzzle tab.
 * @const
 */
BS.TAB_WIDTH = 8;
/**
 * Width of vertical tab (inc left margin).
 * @const
 */
BS.NOTCH_WIDTH = 30;

/**
 * Rounded corner radius.
 * @const
 */
BS.CORNER_RADIUS = 8;
/**
 * Minimum height of title rows.
 * @const
 */
BS.TITLE_HEIGHT = 18;
/**
 * Distance from shape edge to intersect with a curved corner at 45 degrees.
 * Applies to highlighting on around the inside of a curve.
 * @const
 */
BS.DISTANCE_45_INSIDE = (1 - Math.SQRT1_2) * (BS.CORNER_RADIUS - 1) + 1;
/**
 * Distance from shape edge to intersect with a curved corner at 45 degrees.
 * Applies to highlighting on around the outside of a curve.
 * @const
 */
BS.DISTANCE_45_OUTSIDE = (1 - Math.SQRT1_2) * (BS.CORNER_RADIUS + 1) - 1;

BS.NOTCH_PATH_WIDTH = 15;
/**
 * SVG path for drawing jagged teeth at the end of collapsed blocks.
 * @const
 */
BS.JAGGED_TEETH = 'l 8,0 0,4 8,4 -16,8 8,4';
/**
 * SVG path for drawing jagged teeth at the end of collapsed blocks.
 * @const
 */
BS.JAGGED_TEETH_HEIGHT = 20;
/**
 * SVG path for drawing a horizontal puzzle tab from top to bottom.
 * @const
 */
BS.TAB_PATH_DOWN =
  'v 5 c 0,10 -' +
  BS.TAB_WIDTH +
  ',-8 -' +
  BS.TAB_WIDTH +
  ',7.5 s ' +
  BS.TAB_WIDTH +
  ',-2.5 ' +
  BS.TAB_WIDTH +
  ',7.5';
/**
 * SVG path for drawing a short highlight glint at the bottom of a tab
 * @const
 */
BS.TAB_PATH_DOWN_HIGHLIGHT =
  'm -4.2,' +
  (BS.TAB_HEIGHT - 0.4) +
  ' ' +
  'l ' +
  BS.TAB_WIDTH * 0.42 +
  ',-1.8';

/**
 * SVG path for drawing a horizontal puzzle tab from top to bottom with
 * highlighting from the upper-right.
 * @const
 */
BS.TAB_PATH_DOWN_HIGHLIGHT_RTL =
  'v 6.5 m -' +
  BS.TAB_WIDTH * 0.98 +
  ',2.5 q -' +
  BS.TAB_WIDTH * 0.05 +
  ',10 ' +
  BS.TAB_WIDTH * 0.27 +
  ',10 m ' +
  BS.TAB_WIDTH * 0.71 +
  ',-2.5 v 3.5';

/**
 * SVG paths for drawing a horizontal puzzle tab from bottom to top.
 * @const
 */
BS.TAB_PATH_UP =
  'V ' +
  BS.TAB_HEIGHT +
  'c 0,-10 ' +
  '-' +
  BS.TAB_WIDTH +
  ',8 ' +
  '-' +
  BS.TAB_WIDTH +
  ',-7.5 ' +
  's ' +
  BS.TAB_WIDTH +
  ',2.5 ' +
  BS.TAB_WIDTH +
  ',-7.5';

BS.TAB_PATH_UP_HIGHLIGHT =
  'V ' +
  (BS.TAB_HEIGHT - 1) +
  ' ' +
  'm ' +
  BS.TAB_WIDTH * -0.92 +
  ',-1 ' +
  'q ' +
  BS.TAB_WIDTH * -0.19 +
  ',-5.5 0,-11 ' +
  'm ' +
  BS.TAB_WIDTH * 0.92 +
  ',1 ' +
  'V 1 ' +
  'H 2';

BS.TAB_PATH_UP_HIGHLIGHT_RTL =
  'M ' + BS.TAB_WIDTH * -0.3 + ',8.9 ' + 'l ' + BS.TAB_WIDTH * -0.45 + ',-2.1';

/**
 * SVG paths for drawing a horizontal angle tab from top to bottom
 * @const
 */
BS.ANGLE_TAB_PATH_DOWN =
  'v ' +
  BS.TAB_HEIGHT / 3 +
  ' ' +
  'l ' +
  BS.TAB_WIDTH * -1 +
  ' ' +
  BS.TAB_HEIGHT / 3 +
  ' ' +
  'l ' +
  BS.TAB_WIDTH +
  ' ' +
  BS.TAB_HEIGHT / 3;

BS.ANGLE_TAB_PATH_DOWN_HIGHLIGHT_RTL =
  'v 5.5 ' +
  'm -' +
  (BS.TAB_WIDTH - 1) +
  ',' +
  (BS.TAB_HEIGHT / 3 + 1) +
  ' ' +
  'l ' +
  (BS.TAB_WIDTH - 1) +
  ',' +
  BS.TAB_HEIGHT / 3;

/**
 * SVG paths for drawing a horizontal angle tab from bottom to top
 * @const
 */
BS.ANGLE_TAB_PATH_UP =
  'V' +
  BS.TAB_HEIGHT +
  ' ' +
  'L' +
  BS.TAB_WIDTH * -1 +
  ', ' +
  BS.TAB_HEIGHT * 0.66 +
  ' ' +
  'L' +
  0 +
  ', ' +
  BS.TAB_HEIGHT * 0.33;

BS.ANGLE_TAB_PATH_UP_HIGHLIGHT =
  'V ' +
  (BS.TAB_HEIGHT + 2) +
  ' ' +
  'M ' +
  (BS.TAB_WIDTH * -1 + 1) +
  ', ' +
  BS.TAB_HEIGHT * 0.66 +
  ' ' +
  'L ' +
  '1, ' +
  (BS.TAB_HEIGHT * 0.33 + 1) +
  ' ' +
  'V ' +
  1;

/**
 * SVG paths for drawing a horizontal square tab from top to bottom
 * @const
 */
BS.SQUARE_TAB_PATH_DOWN =
  'v 7 ' +
  'h ' +
  BS.TAB_WIDTH * -1 +
  ' ' +
  'v 11 ' +
  'h ' +
  BS.TAB_WIDTH +
  ' ' +
  'v 2';

BS.SQUARE_TAB_PATH_DOWN_HIGHLIGHT = 'm 0 18.5 ' + 'h ' + BS.TAB_WIDTH * -0.85;

BS.SQUARE_TAB_PATH_DOWN_HIGHLIGHT_RTL =
  'v 6 ' +
  'm ' +
  BS.TAB_WIDTH * -1 +
  ' 1 ' +
  'v 11 ' +
  'h ' +
  BS.TAB_WIDTH +
  ' ' +
  'v 2';

/**
 * SVG paths for drawing a horizontal square tab from bottom to top
 * @const
 */
BS.SQUARE_TAB_PATH_UP =
  'V 17 ' + 'h ' + BS.TAB_WIDTH * -1 + ' ' + 'v -10 ' + 'h ' + BS.TAB_WIDTH;

BS.SQUARE_TAB_PATH_UP_HIGHLIGHT =
  'V 18 ' +
  'm ' +
  BS.TAB_WIDTH * -1 +
  ' -1.5 ' +
  'v -9 ' +
  'h ' +
  BS.TAB_WIDTH +
  ' ' +
  'v -6.5';

BS.SQUARE_TAB_PATH_UP_HIGHLIGHT_RTL =
  'M -1.5 7.5 ' + 'h ' + BS.TAB_WIDTH * -0.8;

/**
 * SVG paths for drawing a horizontal square tab from top to bottom
 * @const
 */
BS.ROUNDED_TAB_PATH_DOWN =
  'v 5.5 ' +
  'c ' +
  BS.TAB_WIDTH * -0.5 +
  ' 0, ' +
  BS.TAB_WIDTH * -1 +
  ' 2, ' +
  BS.TAB_WIDTH * -1 +
  ' 7 ' +
  'c 0 5, ' +
  BS.TAB_WIDTH * 0.5 +
  ' 7, ' +
  BS.TAB_WIDTH +
  ' 7 ' +
  'v 0.5';

BS.ROUNDED_TAB_PATH_DOWN_HIGHLIGHT = 'm 0 20 ' + 'c -2 0, -4 -0.5, -4 -0.5';

BS.ROUNDED_TAB_PATH_DOWN_HIGHLIGHT_RTL =
  'v 4.5 ' +
  'm -6 2.5 ' +
  'c -2 0, -2 5, -2 5.5 ' +
  'c 0 5, ' +
  BS.TAB_WIDTH * 0.5 +
  ' 7, ' +
  BS.TAB_WIDTH +
  ' 7 ' +
  'v 1';

/**
 * SVG paths for drawing a horizontal square tab from bottom to top
 * @const
 */
BS.ROUNDED_TAB_PATH_UP =
  'V 19 ' +
  'c ' +
  BS.TAB_WIDTH * -0.5 +
  ' 0, ' +
  BS.TAB_WIDTH * -1 +
  ' 0, ' +
  BS.TAB_WIDTH * -1 +
  ' -6 ' +
  'c 0 -6, ' +
  BS.TAB_WIDTH * 0.5 +
  ' -6, ' +
  BS.TAB_WIDTH +
  ' -6 ';

BS.ROUNDED_TAB_PATH_UP_HIGHLIGHT =
  'V 19.5 ' +
  'm -6 -2 ' +
  'c -1 -1, -2 -2, -2 -4.5 ' +
  'c 0 -6, ' +
  BS.TAB_WIDTH * 0.5 +
  ' -6, ' +
  BS.TAB_WIDTH +
  ' -6 ' +
  'v -6';

BS.ROUNDED_TAB_PATH_UP_HIGHLIGHT_RTL = 'M -0.5 7.5 ' + 'c -2 0, -4 0.5, -4 0.5';

/**
 * Map of connection tab shapes to the corresponding set of svg paths
 * TAB_PATH_DOWN and TAB_PATH_DOWN_HIGHLIGHT_RTL should have a height of
 *   BS.TAB_HEIGHT (20px), and will be started from top of the row
 * TAB_PATH_DOWN_HIGHLIGHT starts at the top of the row, but can end anywhere
 *
 * TAB_PATH_UP starts from BS.TAB_HEIGHT pixels below the top of the row, and
 *   will be followed by a 'Z' path element to draw a straight line to the top
 *   left of the block
 * TAB_PATH_UP_HIGHLIGHT and TAB_PATH_UP_HIGHLIGHT_RTL start from the bottom
 *   of the row, and can end anywhere
 * @const
 */
BS.TAB_PATHS_BY_SHAPE = {
  standard: {
    TAB_PATH_DOWN: BS.TAB_PATH_DOWN,
    TAB_PATH_DOWN_HIGHLIGHT: BS.TAB_PATH_DOWN_HIGHLIGHT,
    TAB_PATH_DOWN_HIGHLIGHT_RTL: BS.TAB_PATH_DOWN_HIGHLIGHT_RTL,
    TAB_PATH_UP: BS.TAB_PATH_UP,
    TAB_PATH_UP_HIGHLIGHT: BS.TAB_PATH_UP_HIGHLIGHT,
    TAB_PATH_UP_HIGHLIGHT_RTL: BS.TAB_PATH_UP_HIGHLIGHT_RTL
  },
  angle: {
    TAB_PATH_DOWN: BS.ANGLE_TAB_PATH_DOWN,
    TAB_PATH_DOWN_HIGHLIGHT: '',
    TAB_PATH_DOWN_HIGHLIGHT_RTL: BS.ANGLE_TAB_PATH_DOWN_HIGHLIGHT_RTL,
    TAB_PATH_UP: BS.ANGLE_TAB_PATH_UP,
    TAB_PATH_UP_HIGHLIGHT: BS.ANGLE_TAB_PATH_UP_HIGHLIGHT,
    TAB_PATH_UP_HIGHLIGHT_RTL: ''
  },
  square: {
    TAB_PATH_DOWN: BS.SQUARE_TAB_PATH_DOWN,
    TAB_PATH_DOWN_HIGHLIGHT: BS.SQUARE_TAB_PATH_DOWN_HIGHLIGHT,
    TAB_PATH_DOWN_HIGHLIGHT_RTL: BS.SQUARE_TAB_PATH_DOWN_HIGHLIGHT_RTL,
    TAB_PATH_UP: BS.SQUARE_TAB_PATH_UP,
    TAB_PATH_UP_HIGHLIGHT: BS.SQUARE_TAB_PATH_UP_HIGHLIGHT,
    TAB_PATH_UP_HIGHLIGHT_RTL: BS.SQUARE_TAB_PATH_UP_HIGHLIGHT_RTL
  },
  rounded: {
    TAB_PATH_DOWN: BS.ROUNDED_TAB_PATH_DOWN,
    TAB_PATH_DOWN_HIGHLIGHT: BS.ROUNDED_TAB_PATH_DOWN_HIGHLIGHT,
    TAB_PATH_DOWN_HIGHLIGHT_RTL: BS.ROUNDED_TAB_PATH_DOWN_HIGHLIGHT_RTL,
    TAB_PATH_UP: BS.ROUNDED_TAB_PATH_UP,
    TAB_PATH_UP_HIGHLIGHT: BS.ROUNDED_TAB_PATH_UP_HIGHLIGHT,
    TAB_PATH_UP_HIGHLIGHT_RTL: BS.ROUNDED_TAB_PATH_UP_HIGHLIGHT_RTL
  }
};

/**
 * SVG start point for drawing the top-left corner.
 * @const
 */
BS.TOP_LEFT_CORNER_START = 'm 0,' + BS.CORNER_RADIUS;
/**
 * SVG start point for drawing the top-left corner's highlight in RTL.
 * @const
 */
BS.TOP_LEFT_CORNER_START_HIGHLIGHT_RTL =
  'm ' + BS.DISTANCE_45_INSIDE + ',' + BS.DISTANCE_45_INSIDE;
/**
 * SVG start point for drawing the top-left corner's highlight in LTR.
 * @const
 */
BS.TOP_LEFT_CORNER_START_HIGHLIGHT_LTR = 'm 1,' + (BS.CORNER_RADIUS - 1);
/**
 * SVG path for drawing the rounded top-left corner.
 * @const
 */
BS.TOP_LEFT_CORNER =
  'A ' +
  BS.CORNER_RADIUS +
  ',' +
  BS.CORNER_RADIUS +
  ' 0 0,1 ' +
  BS.CORNER_RADIUS +
  ',0';
/**
 * SVG path for drawing the highlight on the rounded top-left corner.
 * @const
 */
BS.TOP_LEFT_CORNER_HIGHLIGHT =
  'A ' +
  (BS.CORNER_RADIUS - 1) +
  ',' +
  (BS.CORNER_RADIUS - 1) +
  ' 0 0,1 ' +
  BS.CORNER_RADIUS +
  ',1';
/**
 * SVG path for drawing the bottom-left corner of a statement input.
 * Includes the rounded inside corner.
 * @const
 */
BS.INNER_BOTTOM_LEFT_CORNER =
  'a ' +
  BS.CORNER_RADIUS +
  ',' +
  BS.CORNER_RADIUS +
  ' 0 0,0 ' +
  BS.CORNER_RADIUS +
  ',' +
  BS.CORNER_RADIUS;
/**
 * SVG path for drawing highlight on the top-left corner of a statement
 * input in RTL.
 * @const
 */
BS.INNER_TOP_LEFT_CORNER_HIGHLIGHT_RTL =
  'a ' +
  (BS.CORNER_RADIUS + 1) +
  ',' +
  (BS.CORNER_RADIUS + 1) +
  ' 0 0,0 ' +
  (-BS.DISTANCE_45_OUTSIDE - 1) +
  ',' +
  (BS.CORNER_RADIUS - BS.DISTANCE_45_OUTSIDE);
/**
 * SVG path for drawing highlight on the bottom-left corner of a statement
 * input in RTL.
 * @const
 */
BS.INNER_BOTTOM_LEFT_CORNER_HIGHLIGHT_RTL =
  'a ' +
  (BS.CORNER_RADIUS + 1) +
  ',' +
  (BS.CORNER_RADIUS + 1) +
  ' 0 0,0 ' +
  (BS.CORNER_RADIUS + 1) +
  ',' +
  (BS.CORNER_RADIUS + 1);
/**
 * SVG path for drawing highlight on the bottom-left corner of a statement
 * input in LTR.
 * @const
 */
BS.INNER_BOTTOM_LEFT_CORNER_HIGHLIGHT_LTR =
  'a ' +
  (BS.CORNER_RADIUS + 1) +
  ',' +
  (BS.CORNER_RADIUS + 1) +
  ' 0 0,0 ' +
  (BS.CORNER_RADIUS - BS.DISTANCE_45_OUTSIDE) +
  ',' +
  (BS.DISTANCE_45_OUTSIDE + 1);

/**
 * Returns the padding of this SVG. Default block SVG has no padding;
 * framed blocks override this method to add padding for the frame
 * @return {Object} object with padding values for top, bottom, left, and right
 */
Blockly.BlockSvg.prototype.getPadding = function() {
  if (this.unusedSvg_) {
    return this.unusedSvg_.getPadding();
  }
  return {
    top: 0,
    right: 0,
    bottom: 0,
    left: 0
  };
};

/**
 * HACK:
 * WebKit bug 67298 causes control points to be included in the reported
 * bounding box.  Add 5px control point to the top of the path.
 */
function brokenControlPointWorkaround() {
  return Blockly.BROKEN_CONTROL_POINTS ? 'c 0,5 0,-5 0,0' : '';
}

/**
 * Given a value, returns that value, or the opposite if RTL is true.
 */
function oppositeIfRTL(val) {
  return Blockly.RTL ? -val : val;
}

/**
 * Dispose of this SVG block.
 */
Blockly.BlockSvg.prototype.dispose = function() {
  goog.dom.removeNode(this.svgGroup_);
  // Sever JavaScript to DOM connections.
  this.svgGroup_ = null;
  this.svgPath_ = null;
  this.svgPathFill_ = null;
  this.svgTypeHints_ = null;
  this.svgPathLight_ = null;
  this.svgPathDark_ = null;
  this.svgOverlay_ = null;
  // dispose of children
  this.removeUnusedFrame();
  // Break circular references.
  this.block_ = null;
};

/**
 * Play some UI effects (sound, animation) when disposing of a block.
 */
Blockly.BlockSvg.prototype.disposeUiEffect = function() {
  Blockly.playAudio('delete');

  var parentSVGElement = this.block_.blockSpace.blockSpaceEditor.svg_;
  var xy = Blockly.getSvgXY_(this.svgGroup_, parentSVGElement);
  // Deeply clone the current block.
  var clone = this.svgGroup_.cloneNode(true);
  clone.translateX_ = xy.x;
  clone.translateY_ = xy.y;
  clone.setAttribute(
    'transform',
    'translate(' + clone.translateX_ + ',' + clone.translateY_ + ')'
  );
  parentSVGElement.appendChild(clone);
  if (
    navigator.userAgent.indexOf('MSIE') >= 0 ||
    navigator.userAgent.indexOf('Trident') >= 0
  ) {
    clone.style.display = 'inline'; /* reqd for IE */
    clone.bBox_ = {
      x: clone.getBBox().x,
      y: clone.getBBox().y,
      width: clone.scrollWidth,
      height: clone.scrollHeight
    };
  } else {
    clone.bBox_ = clone.getBBox();
  }
  // Start the animation.
  clone.startDate_ = new Date();
  Blockly.BlockSvg.disposeUiStep_(clone);
};

/**
 * Animate a cloned block and eventually dispose of it.
 * @param {!Element} clone SVG element to animate and dispose of.
 * @private
 */
Blockly.BlockSvg.disposeUiStep_ = function(clone) {
  var ms = new Date() - clone.startDate_;
  var percent = ms / 150;
  if (percent > 1) {
    goog.dom.removeNode(clone);
  } else {
    var x =
      clone.translateX_ + oppositeIfRTL((clone.bBox_.width / 2) * percent);
    var y = clone.translateY_ + clone.bBox_.height * percent;
    var translate = x + ', ' + y;
    var scale = 1 - percent;
    clone.setAttribute(
      'transform',
      'translate(' + translate + ')' + ' scale(' + scale + ')'
    );
    var closure = function() {
      Blockly.BlockSvg.disposeUiStep_(clone);
    };
    window.setTimeout(closure, 10);
  }
};

/**
 * Play some UI effects (sound, ripple) after a connection has been established.
 */
Blockly.BlockSvg.prototype.connectionUiEffect = function() {
  Blockly.playAudio('click');

  // Determine the absolute coordinates of the inferior block.
  var xy = Blockly.getSvgXY_(
    this.svgGroup_,
    this.block_.blockSpace.blockSpaceEditor.svg_
  );
  // Offset the coordinates based on the two connection types.
  if (this.block_.outputConnection) {
    xy.x += oppositeIfRTL(-3);
    xy.y += 13;
  } else if (this.block_.previousConnection) {
    xy.x += oppositeIfRTL(23);
    xy.y += 3;
  }
  var ripple = Blockly.createSvgElement(
    'circle',
    {
      cx: xy.x,
      cy: xy.y,
      r: 0,
      fill: 'none',
      stroke: '#888',
      'stroke-width': 10
    },
    this.block_.blockSpace.blockSpaceEditor.svg_
  );
  // Start the animation.
  ripple.startDate_ = new Date();
  Blockly.BlockSvg.connectionUiStep_(ripple);
};

/**
 * Expand a ripple around a connection.
 * @param {!Element} ripple Element to animate.
 * @private
 */
Blockly.BlockSvg.connectionUiStep_ = function(ripple) {
  var ms = new Date() - ripple.startDate_;
  var percent = ms / 150;
  if (percent > 1) {
    goog.dom.removeNode(ripple);
  } else {
    ripple.setAttribute('r', percent * 25);
    ripple.style.opacity = 1 - percent;
    var closure = function() {
      Blockly.BlockSvg.connectionUiStep_(ripple);
    };
    window.setTimeout(closure, 10);
  }
};

/**
 * Change the display colour of a block. In the case of block.shouldBeGrayedOut
 * this means the block color on the block object and the display color (gray)
 * are potentially out of sync.
 */
Blockly.BlockSvg.prototype.updateColour = function() {
  if (this.block_.disabled) {
    // Disabled blocks don't have colour.
    return;
  }

  var hexColour;

  if (this.block_.shouldBeGrayedOut()) {
    hexColour = BS.DISABLED_COLOUR;
  } else {
    hexColour = this.block_.getHexColour();
  }

  this.updateToColour_(hexColour);
};

/**
 * @param {string} hexColour the colour to update to, in hexadecimal
 * @private
 */
Blockly.BlockSvg.prototype.updateToColour_ = function(hexColour) {
  var rgb = goog.color.hexToRgb(hexColour);
  var rgbLight = goog.color.lighten(rgb, 0.3);
  var rgbDark = goog.color.darken(rgb, 0.4);
  this.svgPathLight_.setAttribute('stroke', goog.color.rgbArrayToHex(rgbLight));
  this.svgPathDark_.setAttribute('fill', goog.color.rgbArrayToHex(rgbDark));
  this.svgPath_.setAttribute('fill', hexColour);
  var pattern = this.block_.getFillPattern();
  if (pattern) {
    this.svgPathFill_.setAttribute('fill', 'url(#' + pattern + ')');
  }
};

/**
 * Enable or disable a block.
 */
Blockly.BlockSvg.prototype.updateDisabled = function() {
  if (this.block_.disabled || this.block_.getInheritedDisabled()) {
    Blockly.addClass_(this.svgGroup_, 'blocklyDisabled');
    this.svgPath_.setAttribute('fill', 'url(#blocklyDisabledPattern)');
  } else {
    Blockly.removeClass_(this.svgGroup_, 'blocklyDisabled');
    this.updateColour();
  }
  var children = this.block_.getChildren();
  for (var x = 0, child; (child = children[x]); x++) {
    child.svg_.updateDisabled();
  }
};

/**
 * Update block limit UI
 * @param {number} limit count to display
 */
Blockly.BlockSvg.prototype.updateLimit = function(limit) {
  var BUBBLE_SIZE = 18;
  var HALF_BUBBLE_SIZE = BUBBLE_SIZE / 2;

  if (!this.limitGroup_) {
    this.limitGroup_ = Blockly.createSvgElement(
      'g',
      {
        class: 'blocklyLimit',
        y: -3
      },
      this.svgGroup_
    );

    this.limitRect_ = Blockly.createSvgElement(
      'rect',
      {
        height: BUBBLE_SIZE,
        width: BUBBLE_SIZE,
        x: -HALF_BUBBLE_SIZE,
        y: -HALF_BUBBLE_SIZE,
        rx: HALF_BUBBLE_SIZE,
        ry: HALF_BUBBLE_SIZE
      },
      this.limitGroup_
    );

    this.limitText_ = Blockly.createSvgElement(
      'text',
      {
        class: 'blocklyText',
        'dominant-baseline': 'central',
        'text-anchor': 'middle'
      },
      this.limitGroup_
    );
  }

  if (limit < 0) {
    this.limitText_.textContent = '!';
    Blockly.addClass_(this.limitGroup_, 'overLimit');
  } else {
    this.limitText_.textContent = limit;
    Blockly.removeClass_(this.limitGroup_, 'overLimit');
  }
  var textWidth;
  try {
    textWidth = this.limitText_.getBBox
      ? Math.ceil(this.limitText_.getBBox().width)
      : HALF_BUBBLE_SIZE;
  } catch (e) {
    // Firefox has trouble with hidden elements (Bug 528969).
    textWidth = HALF_BUBBLE_SIZE;
  }

  var rectWidth = Math.max(textWidth + HALF_BUBBLE_SIZE, BUBBLE_SIZE);
  this.limitRect_.setAttribute('width', rectWidth);
  this.limitText_.setAttribute(
    'x',
    Math.round(rectWidth * 0.5) - HALF_BUBBLE_SIZE
  );

  // IE Does not support dominant-baseline, so we can't actually vertically
  // center the text. Instead simply shift it down by one quarter the height of
  // the bubble, which should be visually quite close if not necessarily exact
  if (Blockly.isMsie() || Blockly.isTrident()) {
    this.limitText_.setAttribute('y', BUBBLE_SIZE / 4);
  }
};

/**
 * Select this block.  Highlight it visually.
 * @param {boolean} moveToTop Move the selected block to the top of the stack.
 */
Blockly.BlockSvg.prototype.addSelect = function(moveToTop) {
  Blockly.addClass_(this.svgGroup_, 'blocklySelected');
  if (moveToTop) {
    this.svgGroup_.parentNode.appendChild(this.svgGroup_);
  }
};

/**
 * Select this block.  Highlight it visually.  Needed for toolbox scenarios
 * because IE will lose mouseout events if addSelect() is called in the hover
 * case.
 */
Blockly.BlockSvg.prototype.addSelectNoMove = function() {
  if (Blockly.elementHasClass_(this.svgGroup_, 'blocklyDraggable')) {
    Blockly.addClass_(this.svgGroup_, 'blocklySelected');
  }
};

/**
 * Unselect this block.  Remove its highlighting.
 */
Blockly.BlockSvg.prototype.removeSelect = function() {
  Blockly.removeClass_(this.svgGroup_, 'blocklySelected');
};

/**
 * Adds the dragging class to this block.
 * Also disables the highlights/shadows to improve performance.
 */
Blockly.BlockSvg.prototype.addDragging = function() {
  Blockly.addClass_(this.svgGroup_, 'blocklyDragging');
};

/**
 * Removes the dragging class from this block.
 */
Blockly.BlockSvg.prototype.removeDragging = function() {
  Blockly.removeClass_(this.svgGroup_, 'blocklyDragging');
};

/**
 * Adds the spotlight class to this block.
 */
Blockly.BlockSvg.prototype.addSpotlight = function() {
  Blockly.addClass_(this.svgGroup_, 'blocklySpotlight');
};

/**
 * Removes the spotlight class from this block.
 */
Blockly.BlockSvg.prototype.removeSpotlight = function() {
  Blockly.removeClass_(this.svgGroup_, 'blocklySpotlight');
};

/**
 * Render the block.
 * Lays out and reflows a block based on its contents and settings.
 * @param {boolean} selfOnly - whether to render only this block and NOT also
 * its parents which in turn would trigger a window resize event. Defaults to
 * false.
 */
Blockly.BlockSvg.prototype.render = function(selfOnly) {
  this.block_.rendered = true;

  var cursorX = oppositeIfRTL(BS.SEP_SPACE_X);
  // Move the icons into position.
  var icons = this.block_.getIcons();
  for (var x = 0; x < icons.length; x++) {
    cursorX = icons[x].renderIcon(cursorX);
  }
  cursorX -= oppositeIfRTL(BS.SEP_SPACE_X);
  // If there are no icons, cursorX will be 0, otherwise it will be the
  // width that the first label needs to move over by.

  var inputRows = this.renderCompute_(cursorX);
  this.renderDraw_(cursorX, inputRows);

  if (!selfOnly) {
    // Render all blocks above this one (propagate a reflow).
    var parentBlock = this.block_.getParent();
    if (parentBlock) {
      parentBlock.render();
    } else {
      // Top-most block.  Fire an event to allow scrollbars to resize.
      Blockly.fireUiEvent(window, 'resize');
    }
  }

  this.removeUnusedFrame();
};

/**
 * Render a list of titles starting at the specified location.
 * @param {!Array.<!Blockly.Field>} titleList List of titles.
 * @param {number} x X-coordinate to start the titles.
 * @param {number} y Y-coordinate to start the titles.
 * @return {number} width of the title row
 * @private
 */
Blockly.BlockSvg.prototype.renderTitles_ = function(titleList, x, y) {
  var startX = x;
  for (var t = 0, title; (title = titleList[t]); t++) {
    // Get the dimensions of the title.
    var titleSize = title.getSize();

    var translateX = x;
    if (Blockly.RTL) {
      translateX = -(x + titleSize.width);
    }

    title
      .getRootElement()
      .setAttribute(
        'transform',
        'translate(' + translateX + ', ' + (y + title.getBufferY()) + ')'
      );
    if (titleSize.width) {
      x += titleSize.width + BS.SEP_SPACE_X;
    }
  }

  return x - startX;
};

/**
 * Computes the height and widths for each row and title.
 * @param {number} iconWidth Offset of first row due to icons.
 * @return {!Array.<!Array.<!Object>>} 2D array of objects, each containing
 *     position information.
 * @private
 */
Blockly.BlockSvg.prototype.renderCompute_ = function(iconWidth) {
  var inputList = this.block_.inputList;
  var inputRows = [];
  inputRows.rightEdge = iconWidth + BS.SEP_SPACE_X * 2;
  if (this.block_.previousConnection || this.block_.nextConnection) {
    inputRows.rightEdge = Math.max(
      inputRows.rightEdge,
      BS.NOTCH_WIDTH + BS.SEP_SPACE_X
    );
  }
  var titleValueWidth = 0; // Width of longest external value title.
  var titleStatementWidth = 0; // Width of longest statement title.
  var hasValue = false;
  var hasStatement = false;
  var hasDummy = false;
  var currentRow;
  for (var i = 0, input; (input = inputList[i]); i++) {
    if (!input.isVisible()) {
      continue;
    }

    // Each row will contain one or more inputs. As we parse the inputs, we
    // either append it to the current row if it's inlined, or create a new row
    // if it isn't.  See Input.isInline/Input.setInline for further explanation
    // on how we determine whether an input is inlined.
    if (i === 0 || !input.isInline()) {
      // Create new row.
      currentRow = [];
      currentRow.type = input.type;
      currentRow.height = 0;
      inputRows.push(currentRow);
    }
    if (currentRow.length > 0 || input.isInline()) {
      currentRow.type = INLINE_ROW;
    }
    // rows with a single FUNCTIONAL_INPUT should be treated as inlined
    if (currentRow.length === 0 && input.type === Blockly.FUNCTIONAL_INPUT) {
      currentRow.type = INLINE_ROW;
    }
    currentRow.push(input);

    var renderSize = inputRenderSize(input);
    input.renderHeight = renderSize.height;
    input.renderWidth = renderSize.width;

    currentRow.height = Math.max(currentRow.height, input.renderHeight);

    var titleSize = inputTitleRenderSize(input, i === 0 ? iconWidth : 0);
    input.titleWidth = titleSize.width;
    currentRow.height = Math.max(currentRow.height, titleSize.height);

    if (currentRow.type != INLINE_ROW) {
      if (currentRow.type == Blockly.NEXT_STATEMENT) {
        hasStatement = true;
        titleStatementWidth = Math.max(titleStatementWidth, input.titleWidth);
      } else {
        if (
          currentRow.type === Blockly.INPUT_VALUE ||
          currentRow.type === Blockly.FUNCTIONAL_INPUT
        ) {
          hasValue = true;
        } else if (currentRow.type === Blockly.DUMMY_INPUT) {
          hasDummy = true;
        }
        titleValueWidth = Math.max(titleValueWidth, input.titleWidth);
      }
    }
  }

  thickenInlineRows(inputRows);

  // Compute the statement edge.
  // This is the width of a block where statements are nested.
  inputRows.statementEdge = 2 * BS.SEP_SPACE_X + titleStatementWidth;
  // Compute the preferred right edge.  Inline blocks may extend beyond.
  // This is the width of the block where external inputs connect.
  if (hasStatement) {
    inputRows.rightEdge = Math.max(
      inputRows.rightEdge,
      inputRows.statementEdge + BS.NOTCH_WIDTH
    );
  }
  if (hasValue) {
    inputRows.rightEdge = Math.max(
      inputRows.rightEdge,
      titleValueWidth + BS.SEP_SPACE_X * 2 + BS.TAB_WIDTH
    );
  } else if (hasDummy) {
    inputRows.rightEdge = Math.max(
      inputRows.rightEdge,
      titleValueWidth + BS.SEP_SPACE_X * 2
    );
  }

  inputRows.hasValue = hasValue;
  inputRows.hasStatement = hasStatement;
  inputRows.hasDummy = hasDummy;

  // rightEdgeWithoutInline is used to know how deep to draw our next statement
  // inputs
  inputRows.rightEdgeWithoutInline = inputRows.rightEdge;

  // see if our inline rows push out our right edge
  for (i = 0; (currentRow = inputRows[i]); i++) {
    if (currentRow.type === INLINE_ROW) {
      inputRows.rightEdge = Math.max(
        inputRows.rightEdge,
        this.widthInlineRow(currentRow)
      );
    }
  }

  if (this.block_.miniFlyout && this.block_.miniFlyout.width_) {
    inputRows.rightEdge = Math.max(
      inputRows.rightEdge,
      this.block_.miniFlyout.minFlyoutWidth_
    );
  }
  return inputRows;
};

/**
 * Make inline rows a bit thicker in order to enclose the values. Note: has
 * side effects
 */
function thickenInlineRows(inputRows) {
  var row;
  for (var y = 0; (row = inputRows[y]); y++) {
    row.thicker = false;
    if (row.type === INLINE_ROW) {
      for (var z = 0, input; (input = row[z]); z++) {
        if (
          input.type === Blockly.INPUT_VALUE ||
          input.type === Blockly.FUNCTIONAL_INPUT
        ) {
          row.height += 2 * BS.INLINE_PADDING_Y;
          row.thicker = true;
          break;
        }
      }
    }
  }
}

/**
 * Calculate the render width and height of a given input
 * @param {Blockly.Input} input given input
 */
function inputRenderSize(input) {
  // Compute minimum input size.
  var renderHeight = BS.MIN_BLOCK_Y;
  var renderWidth = BS.TAB_WIDTH + BS.SEP_SPACE_X;
  if (input.type === Blockly.FUNCTIONAL_INPUT) {
    renderWidth = BS.NOTCH_WIDTH + BS.SEP_SPACE_X;
  }

  // Expand input size if there is a connection.
  if (input.connection && input.connection.targetConnection) {
    var linkedBlock = input.connection.targetBlock();
    var bBox = linkedBlock.getHeightWidth();
    renderHeight = Math.max(renderHeight, bBox.height);
    renderWidth = Math.max(renderWidth, bBox.width);
    renderHeight += input.getStatementTrailingSpace();
  }

  return {
    width: renderWidth,
    height: renderHeight
  };
}

/**
 * Given an input, calculates the render width/height of the title(s).
 */
function inputTitleRenderSize(input, iconWidth) {
  var width = oppositeIfRTL(iconWidth);
  var height = 0;
  var titleSize;

  for (var j = 0, title; (title = input.titleRow[j]); j++) {
    // Get the dimensions of the title.
    titleSize = title.getSize();
    if (titleSize.width) {
      width += titleSize.width + (j > 0 ? BS.SEP_SPACE_X : 0);
    }
    height = Math.max(height, titleSize.height);
  }

  return {
    width: width,
    height: height
  };
}

/**
 * Given a row, calculates the width, including padding, from the set of inputs
 */
Blockly.BlockSvg.prototype.widthInlineRow = function(row) {
  var width = BS.SEP_SPACE_X;
  for (var i = 0, input; (input = row[i]); i++) {
    width += BS.SEP_SPACE_X + this.inputWidthToOccupy_(input);
  }

  return width;
};

/**
 * Draw the path of the block.
 * Move the titles to the correct locations.
 * @param {number} iconWidth Offset of first row due to icons.
 * @param {!Array.<!Array.<!Object>>} inputRows 2D array of objects, each
 *     containing position information.
 * @private
 */
Blockly.BlockSvg.prototype.renderDraw_ = function(iconWidth, inputRows) {
  // Should the top and bottom left corners be rounded or square?
  if (this.block_.outputConnection) {
    this.squareTopLeftCorner_ = true;
    this.squareBottomLeftCorner_ = true;
  } else {
    this.squareTopLeftCorner_ = false;
    this.squareBottomLeftCorner_ = false;
    // If this block is in the middle of a stack, square the corners.
    if (this.block_.previousConnection) {
      var prevBlock = this.block_.previousConnection.targetBlock();
      if (
        prevBlock &&
        prevBlock.nextConnection &&
        prevBlock.nextConnection.targetConnection ==
          this.block_.previousConnection
      ) {
        this.squareTopLeftCorner_ = true;
      }
    }
    if (this.block_.nextConnection) {
      var nextBlock = this.block_.nextConnection.targetBlock();
      if (
        nextBlock &&
        nextBlock.previousConnection &&
        nextBlock.previousConnection.targetConnection ==
          this.block_.nextConnection
      ) {
        this.squareBottomLeftCorner_ = true;
      }
    }
  }

  if (
    this.block_.previousConnection &&
    this.block_.previousConnection.type === Blockly.FUNCTIONAL_OUTPUT
  ) {
    this.squareTopLeftCorner_ = true;
    this.squareBottomLeftCorner_ = true;
  }

  for (var i = 0; i < this.block_.inputList.length; i++) {
    if (this.block_.inputList[i].type === Blockly.FUNCTIONAL_INPUT) {
      // todo (brent) - do we actually want these to be square
      this.squareTopLeftCorner_ = true;
      this.squareBottomLeftCorner_ = true;
    }
  }

  // Fetch the block's coordinates on the surface for use in anchoring
  // the connections.
  var connectionsXY = this.block_.getRelativeToSurfaceXY();

  // Assemble the block's path.
  var renderInfo = {
    core: [],
    inline: [],
    // The highlighting applies to edges facing the upper-left corner.
    // Since highlighting is a two-pixel wide border, it would normally overhang
    // the edge of the block by a pixel. So undersize all measurements by a pixel.
    highlight: [],
    highlightInline: [],
    // current x/y location
    curX: iconWidth,
    curY: 0
  };

  this.renderDrawTop_(renderInfo, inputRows.rightEdge, connectionsXY);
  this.renderDrawRight_(renderInfo, connectionsXY, inputRows, iconWidth);
  this.renderDrawBottom_(renderInfo, connectionsXY);
  this.renderDrawLeft_(renderInfo);

  var pathString =
    renderInfo.core.join(' ') + '\n' + renderInfo.inline.join(' ');
  this.svgPath_.setAttribute('d', pathString);
  if (this.svgPathFill_) {
    this.svgPathFill_.setAttribute('d', pathString);
  }
  if (this.svgOverlay_) {
    this.svgOverlay_.setAttribute('d', pathString);
  }
  if (this.svgTypeHints_) {
    var g = this.svgTypeHints_;
    var max = Math.max(this.block_.inputList.length, g.childNodes.length);
    for (var j = 0; j < max; j++) {
      var element =
        g.childNodes[j] ||
        Blockly.createSvgElement(
          'path',
          {
            filter: 'url(#blocklyTypeHintFilter)'
          },
          g
        );
      var input = this.block_.inputList[j];
      if (!input || !input.connection) {
        element.setAttribute('d', '');
        continue;
      }

      var pathInfo = input.connection.getPathInfo();
      if (pathInfo && pathInfo.color) {
        element.setAttribute('d', pathInfo.steps);
        element.setAttribute('transform', pathInfo.transform);
        element.setAttribute(
          'stroke',
          Blockly.makeColour.apply(null, pathInfo.color)
        );
      } else {
        element.setAttribute('d', '');
      }
    }
  }
  this.svgPathDark_.setAttribute('d', pathString);
  pathString =
    renderInfo.highlight.join(' ') +
    '\n' +
    renderInfo.highlightInline.join(' ');
  this.svgPathLight_.setAttribute('d', pathString);
  if (Blockly.RTL) {
    // Mirror the block's path.
    this.svgPath_.setAttribute('transform', 'scale(-1 1)');
    this.svgPathLight_.setAttribute('transform', 'scale(-1 1)');
    this.svgPathDark_.setAttribute('transform', 'translate(1,1) scale(-1 1)');
  }
};

/**
 * Render the top edge of the block. Side effect: moves connections to their
 *     new locations.
 * @param {!Object} renderInfo Current state of our paths
 * @param {number} rightEdge Minimum width of block.
 * @param {!Object} connectionsXY Location of block.
 * @private
 */
Blockly.BlockSvg.prototype.renderDrawTop_ = function(
  renderInfo,
  rightEdge,
  connectionsXY
) {
  // Position the cursor at the top-left starting point.
  if (this.squareTopLeftCorner_) {
    renderInfo.core.push('m 0,0');
    renderInfo.highlight.push('m 1,1');
  } else {
    renderInfo.core.push(BS.TOP_LEFT_CORNER_START);
    renderInfo.highlight.push(
      Blockly.RTL
        ? BS.TOP_LEFT_CORNER_START_HIGHLIGHT_RTL
        : BS.TOP_LEFT_CORNER_START_HIGHLIGHT_LTR
    );
    // Top-left rounded corner.
    renderInfo.core.push(BS.TOP_LEFT_CORNER);
    renderInfo.highlight.push(BS.TOP_LEFT_CORNER_HIGHLIGHT);
  }

  renderInfo.core.push(brokenControlPointWorkaround());

  // Top edge.
  if (this.block_.previousConnection) {
    var notchPaths = this.block_.previousConnection.getNotchPaths();

    renderInfo.core.push('H', BS.NOTCH_WIDTH - BS.NOTCH_PATH_WIDTH);
    renderInfo.highlight.push('H', BS.NOTCH_WIDTH - BS.NOTCH_PATH_WIDTH);
    renderInfo.core.push(notchPaths.left);
    renderInfo.highlight.push(notchPaths.leftHighlight);
    // Create previous block connection.
    var connectionX = connectionsXY.x + oppositeIfRTL(BS.NOTCH_WIDTH);
    var connectionY = connectionsXY.y;
    this.block_.previousConnection.moveTo(connectionX, connectionY);
    // This connection will be tightened when the parent renders.
  }
  renderInfo.core.push('H', rightEdge);
  renderInfo.highlight.push('H', rightEdge + (Blockly.RTL ? -1 : 0));

  renderInfo.curX = rightEdge;
};

/**
 * Render the right edge of the block. Side effect: moves connections to their
 *     new locations.
 * @param {!Object} renderInfo Current state of our paths
 * @param {!Object} connectionsXY Location of block.
 * @param {!Array.<!Array.<!Object>>} inputRows 2D array of objects, each
 *     containing position information.
 * @param {number} iconWidth Offset of first row due to icons.
 * @return {number} Height of block.
 * @private
 */
Blockly.BlockSvg.prototype.renderDrawRight_ = function(
  renderInfo,
  connectionsXY,
  inputRows,
  iconWidth
) {
  for (var i = 0, row; (row = inputRows[i]); i++) {
    renderInfo.curX = BS.SEP_SPACE_X;
    if (i === 0) {
      renderInfo.curX += oppositeIfRTL(iconWidth);
    }
    renderInfo.highlight.push(
      'M',
      inputRows.rightEdge - 1 + ',' + (renderInfo.curY + 1)
    );
    if (this.block_.isCollapsed()) {
      this.renderDrawRightCollapsed_(renderInfo, row);
    } else if (row.type === INLINE_ROW) {
      this.renderDrawRightInline_(renderInfo, inputRows, i, connectionsXY);
    } else if (row.type === Blockly.INPUT_VALUE) {
      this.renderDrawRightInputValue_(renderInfo, inputRows, i, connectionsXY);
    } else if (row.type === Blockly.DUMMY_INPUT) {
      this.renderDrawRightDummyInput_(renderInfo, inputRows, i);
    } else if (row.type === Blockly.NEXT_STATEMENT) {
      this.renderDrawRightNextStatement_(
        renderInfo,
        inputRows,
        i,
        connectionsXY
      );
    }
    renderInfo.curY += row.height;
  }
  if (this.block_.miniFlyout) {
    if (this.block_.isMiniFlyoutOpen) {
      this.block_.miniFlyout.customMetrics = function() {
        return {
          absoluteTop: renderInfo.curY - 4,
          absoluteLeft: Blockly.RTL ? -renderInfo.curX : 5,
          viewWidth: renderInfo.curX - 10
        };
      };
      this.block_.miniFlyout.softShow();
      this.renderDrawTray_(renderInfo, this.block_.miniFlyout.getHeight() + 7);
    } else {
      this.block_.miniFlyout.softHide();
    }
  }
  if (!inputRows.length) {
    renderInfo.curY = BS.MIN_BLOCK_Y;
    renderInfo.core.push('V', renderInfo.curY);
    if (Blockly.RTL) {
      renderInfo.highlight.push('V', renderInfo.curY - 1);
    }
  }
};

Blockly.BlockSvg.prototype.renderDrawTray_ = function(renderInfo, trayHeight) {
  if (trayHeight === undefined) {
    trayHeight = 50;
  }
  renderInfo.core.push('v', trayHeight);
  if (Blockly.RTL) {
    renderInfo.highlight.push('v', trayHeight);
  } else {
    renderInfo.highlight.push('m 0', trayHeight);
  }

  renderInfo.curY += trayHeight;
};

Blockly.BlockSvg.prototype.renderDrawRightCollapsed_ = function(
  renderInfo,
  row
) {
  // Jagged right edge.
  var input = row[0];
  var titleX = renderInfo.curX;
  var titleY = renderInfo.curY + BS.TITLE_HEIGHT;
  renderInfo.curX += this.renderTitles_(input.titleRow, titleX, titleY);
  renderInfo.core.push(BS.JAGGED_TEETH);
  if (Blockly.RTL) {
    renderInfo.highlight.push('l 8,0 0,3.8 7,3.2 m -14.5,9 l 8,4');
  } else {
    renderInfo.highlight.push('h 8');
  }
  var remainder = row.height - BS.JAGGED_TEETH_HEIGHT;
  renderInfo.core.push('v', remainder);
  if (Blockly.RTL) {
    renderInfo.highlight.push('v', remainder - 2);
  }
};

Blockly.BlockSvg.prototype.renderDrawRightInputValue_ = function(
  renderInfo,
  inputRows,
  rowIndex,
  connectionsXY
) {
  // External input.
  var connectionX, connectionY;
  var row = inputRows[rowIndex];
  var input = row[0];
  var titleX = renderInfo.curX;
  var titleY = renderInfo.curY + BS.TITLE_HEIGHT;
  if (input.align != Blockly.ALIGN_LEFT) {
    var titleRightX =
      inputRows.rightEdge -
      input.titleWidth -
      BS.TAB_WIDTH -
      2 * BS.SEP_SPACE_X;
    if (input.align === Blockly.ALIGN_RIGHT) {
      titleX += titleRightX;
    } else if (input.align === Blockly.ALIGN_CENTRE) {
      titleX += (titleRightX + titleX) / 2;
    }
  }
  renderInfo.curX += this.renderTitles_(input.titleRow, titleX, titleY);

  var paths = BS.TAB_PATHS_BY_SHAPE[input.connection.getTabShape()];
  renderInfo.core.push(paths.TAB_PATH_DOWN);
  if (Blockly.RTL) {
    renderInfo.highlight.push(paths.TAB_PATH_DOWN_HIGHLIGHT_RTL);
    renderInfo.highlight.push('v', row.height - BS.TAB_HEIGHT - 2);
  } else {
    renderInfo.highlight.push('M', inputRows.rightEdge + ',' + renderInfo.curY);
    renderInfo.highlight.push(paths.TAB_PATH_DOWN_HIGHLIGHT);
  }

  renderInfo.core.push('v', row.height - BS.TAB_HEIGHT);
  // Create external input connection.
  connectionX = connectionsXY.x + oppositeIfRTL(inputRows.rightEdge + 1);
  connectionY = connectionsXY.y + renderInfo.curY;
  input.connection.moveTo(connectionX, connectionY);
  if (input.connection.targetConnection) {
    input.connection.tighten_();
  }
};

Blockly.BlockSvg.prototype.renderDrawRightDummyInput_ = function(
  renderInfo,
  inputRows,
  rowIndex
) {
  // External naked title.
  var row = inputRows[rowIndex];
  var input = row[0];
  var titleX = renderInfo.curX;
  var titleY = renderInfo.curY + BS.TITLE_HEIGHT;
  if (input.align === Blockly.ALIGN_RIGHT) {
    var titleRightX =
      inputRows.rightEdge - input.titleWidth - 2 * BS.SEP_SPACE_X;
    if (inputRows.hasValue) {
      titleRightX -= BS.TAB_WIDTH;
    }
    titleX += titleRightX;
  }

  if (input.align === Blockly.ALIGN_CENTRE) {
    titleX = (inputRows.rightEdge - input.titleWidth) / 2;
  }

  this.renderTitles_(input.titleRow, titleX, titleY);
  renderInfo.core.push('v', row.height);
  if (Blockly.RTL) {
    renderInfo.highlight.push('v', row.height - 2);
  }
};

Blockly.BlockSvg.prototype.renderDrawRightNextStatement_ = function(
  renderInfo,
  inputRows,
  rowIndex,
  connectionsXY
) {
  // Nested statement.
  var connectionX, connectionY;
  var row = inputRows[rowIndex];
  var input = row[0];
  if (rowIndex === 0) {
    // If the first input is a statement stack, add a small row on top.
    renderInfo.core.push('v', BS.SEP_SPACE_Y);
    if (Blockly.RTL) {
      renderInfo.highlight.push('v', BS.SEP_SPACE_Y - 1);
    }
    renderInfo.curY += BS.SEP_SPACE_Y;
  }
  var titleX = renderInfo.curX;
  var titleY = renderInfo.curY + BS.TITLE_HEIGHT;
  if (input.align != Blockly.ALIGN_LEFT) {
    var titleRightX =
      inputRows.statementEdge - input.titleWidth - 2 * BS.SEP_SPACE_X;
    if (input.align == Blockly.ALIGN_RIGHT) {
      titleX += titleRightX;
    } else if (input.align == Blockly.ALIGN_CENTRE) {
      titleX += (titleRightX + titleX) / 2;
    }
  }
  var notchPaths = input.connection.getNotchPaths();
  this.renderTitles_(input.titleRow, titleX, titleY);
  renderInfo.curX = inputRows.statementEdge + BS.NOTCH_WIDTH;
  renderInfo.core.push('H', renderInfo.curX);
  renderInfo.core.push(this.innerTopLeftCorner(notchPaths.right));
  renderInfo.core.push('v', row.height - 2 * BS.CORNER_RADIUS);
  renderInfo.core.push(BS.INNER_BOTTOM_LEFT_CORNER);
  renderInfo.core.push('H', inputRows.rightEdgeWithoutInline);
  if (Blockly.RTL) {
    renderInfo.highlight.push(
      'M',
      renderInfo.curX -
        BS.NOTCH_WIDTH +
        BS.DISTANCE_45_OUTSIDE +
        ',' +
        (renderInfo.curY + BS.DISTANCE_45_OUTSIDE)
    );
    renderInfo.highlight.push(BS.INNER_TOP_LEFT_CORNER_HIGHLIGHT_RTL);
    renderInfo.highlight.push('v', row.height - 2 * BS.CORNER_RADIUS);
    renderInfo.highlight.push(BS.INNER_BOTTOM_LEFT_CORNER_HIGHLIGHT_RTL);
    renderInfo.highlight.push('H', inputRows.rightEdgeWithoutInline - 1);
  } else {
    renderInfo.highlight.push(
      'M',
      renderInfo.curX -
        BS.NOTCH_WIDTH +
        BS.DISTANCE_45_OUTSIDE +
        ',' +
        (renderInfo.curY + row.height - BS.DISTANCE_45_OUTSIDE)
    );
    renderInfo.highlight.push(BS.INNER_BOTTOM_LEFT_CORNER_HIGHLIGHT_LTR);
    renderInfo.highlight.push('H', inputRows.rightEdgeWithoutInline);
  }
  // Create statement connection.
  connectionX = connectionsXY.x + oppositeIfRTL(renderInfo.curX);
  connectionY = connectionsXY.y + renderInfo.curY + 1;
  input.connection.moveTo(connectionX, connectionY);
  if (input.connection.targetConnection) {
    input.connection.tighten_();
  }
  if (
    rowIndex === inputRows.length - 1 ||
    inputRows[rowIndex + 1].type === Blockly.NEXT_STATEMENT
  ) {
    // If the final input is a statement stack, add a small row underneath.
    // Consecutive statement stacks are also separated by a small divider.
    renderInfo.core.push('v', BS.SEP_SPACE_Y);
    if (Blockly.RTL) {
      renderInfo.highlight.push('v', BS.SEP_SPACE_Y - 1);
    }
    renderInfo.curY += BS.SEP_SPACE_Y;
  }
};

Blockly.BlockSvg.prototype.renderDrawRightInline_ = function(
  renderInfo,
  inputRows,
  rowIndex,
  connectionsXY
) {
  var connectionX, connectionY;
  // Inline inputs.
  var row = inputRows[rowIndex];
  var hasFunctionalInput = false;

  // Align everything according to the align of the first input. Right now only
  // left and center work
  var align = row[0].align;

  // If the first input is functional, assume all inputs are functional. Figure
  // out how much space they will take up, so that we can center the set of them.
  if (row[0].type === Blockly.FUNCTIONAL_INPUT) {
    var widths = BS.SEP_SPACE_X * (row.length - 1);
    row.forEach(function(input) {
      widths += this.inputWidthToOccupy_(input);
    }, this);
    if (inputRows.rightEdge > widths && align === Blockly.ALIGN_CENTRE) {
      renderInfo.curX = (inputRows.rightEdge - widths) / 2;
    }
  }

  for (var x = 0, input; (input = row[x]); x++) {
    var titleX = renderInfo.curX;
    var titleY = renderInfo.curY + BS.TITLE_HEIGHT;
    if (row.thicker) {
      // Lower the title slightly.
      titleY += BS.INLINE_PADDING_Y;
    }

    renderInfo.curX += this.renderTitles_(input.titleRow, titleX, titleY);

    if (input.type === Blockly.INPUT_VALUE) {
      renderInfo.curX += input.renderWidth + BS.SEP_SPACE_X;
      renderInfo.inline.push(
        'M',
        renderInfo.curX -
          BS.SEP_SPACE_X +
          ',' +
          (renderInfo.curY + BS.INLINE_PADDING_Y)
      );
      renderInfo.inline.push('h', BS.TAB_WIDTH - input.renderWidth);

      var paths = BS.TAB_PATHS_BY_SHAPE[input.connection.getTabShape()];
      renderInfo.inline.push(paths.TAB_PATH_DOWN);
      renderInfo.inline.push('v', input.renderHeight - BS.TAB_HEIGHT);
      renderInfo.inline.push('h', input.renderWidth - BS.TAB_WIDTH);
      renderInfo.inline.push('z');
      if (Blockly.RTL) {
        // Highlight right edge, around back of tab, and bottom.
        renderInfo.highlightInline.push(
          'M',
          renderInfo.curX -
            BS.SEP_SPACE_X +
            BS.TAB_WIDTH -
            input.renderWidth -
            1 +
            ',' +
            (renderInfo.curY + BS.INLINE_PADDING_Y + 1)
        );
        renderInfo.highlightInline.push(paths.TAB_PATH_DOWN_HIGHLIGHT_RTL);
        renderInfo.highlightInline.push(
          'v',
          input.renderHeight - BS.TAB_HEIGHT
        );
        renderInfo.highlightInline.push('h', input.renderWidth - BS.TAB_WIDTH);
      } else {
        // Highlight right edge, bottom, and glint at bottom of tab.
        renderInfo.highlightInline.push(
          'M',
          renderInfo.curX -
            BS.SEP_SPACE_X +
            1 +
            ',' +
            (renderInfo.curY + BS.INLINE_PADDING_Y + 1)
        );
        renderInfo.highlightInline.push('v', input.renderHeight);
        renderInfo.highlightInline.push('h', BS.TAB_WIDTH - input.renderWidth);

        renderInfo.highlightInline.push(
          'M',
          renderInfo.curX -
            input.renderWidth -
            BS.SEP_SPACE_X +
            BS.TAB_WIDTH +
            ',' +
            (renderInfo.curY + BS.INLINE_PADDING_Y)
        );
        renderInfo.highlightInline.push(paths.TAB_PATH_DOWN_HIGHLIGHT);
      }
      // Create inline input connection.
      connectionX =
        connectionsXY.x +
        oppositeIfRTL(
          renderInfo.curX +
            BS.TAB_WIDTH -
            BS.SEP_SPACE_X -
            input.renderWidth +
            1
        );

      connectionY = connectionsXY.y + renderInfo.curY + BS.INLINE_PADDING_Y;
      input.connection.moveTo(connectionX, connectionY);
      if (input.connection.targetConnection) {
        input.connection.tighten_();
      }
    } else if (input.type === Blockly.FUNCTIONAL_INPUT) {
      hasFunctionalInput = true;

      this.renderDrawRightInlineFunctional_(renderInfo, input, connectionsXY);
    } else if (input.type != Blockly.DUMMY_INPUT) {
      renderInfo.curX += input.renderWidth + BS.SEP_SPACE_X;
    }
  }

  renderInfo.curX = Math.max(renderInfo.curX, inputRows.rightEdge);
  renderInfo.core.push('H', renderInfo.curX);
  if (!hasFunctionalInput) {
    // this ends up just showing a little divot if we do this with our inline
    // functional inputs
    renderInfo.highlight.push('H', renderInfo.curX + (Blockly.RTL ? -1 : 0));
  }
  renderInfo.core.push('v', row.height);
  if (Blockly.RTL) {
    renderInfo.highlight.push('v', row.height - 2);
  }
};

/**
 * Given an input, returns the amount of space it should occupy
 * @param {Blockly.Input} input
 * @returns {number}
 */
Blockly.BlockSvg.prototype.inputWidthToOccupy_ = function(input) {
  return input.renderWidth + (input.extraSpace || 0);
};

/**
 * Render a function input that is inlined
 * @param {!Object} renderInfo Current state of our paths
 * @param {!Object} input The input to render
 * @param {!Object} connectionsXY Location of block.
 * @private
 */
Blockly.BlockSvg.prototype.renderDrawRightInlineFunctional_ = function() {
  // Overriden by BlockSvgFunctional
  throw 'Only supported for functional blocks';
};

/**
 * Render the bottom edge of the block.
 * @param {!Object} renderInfo Current state of our paths
 * @param {!Object} connectionsXY Location of block.
 * @private
 */
Blockly.BlockSvg.prototype.renderDrawBottom_ = function(
  renderInfo,
  connectionsXY
) {
  renderInfo.core.push(brokenControlPointWorkaround());

  if (this.block_.nextConnection) {
    var notchPaths = this.block_.nextConnection.getNotchPaths();
    renderInfo.core.push('H', BS.NOTCH_WIDTH + ' ' + notchPaths.right);
    // Create next block connection.
    var connectionX = connectionsXY.x + oppositeIfRTL(BS.NOTCH_WIDTH);
    var connectionY = connectionsXY.y + renderInfo.curY + 1;
    this.block_.nextConnection.moveTo(connectionX, connectionY);
    if (this.block_.nextConnection.targetConnection) {
      this.block_.nextConnection.tighten_();
    }
  }

  // Should the bottom-left corner be rounded or square?
  if (this.squareBottomLeftCorner_) {
    renderInfo.core.push('H 0');
    if (!Blockly.RTL) {
      renderInfo.highlight.push('M', '1,' + renderInfo.curY);
    }
  } else {
    renderInfo.core.push('H', BS.CORNER_RADIUS);
    renderInfo.core.push(
      'a',
      BS.CORNER_RADIUS +
        ',' +
        BS.CORNER_RADIUS +
        ' 0 0,1 -' +
        BS.CORNER_RADIUS +
        ',-' +
        BS.CORNER_RADIUS
    );
    if (!Blockly.RTL) {
      renderInfo.highlight.push(
        'M',
        BS.DISTANCE_45_INSIDE + ',' + (renderInfo.curY - BS.DISTANCE_45_INSIDE)
      );
      renderInfo.highlight.push(
        'A',
        BS.CORNER_RADIUS -
          1 +
          ',' +
          (BS.CORNER_RADIUS - 1) +
          ' 0 0,1 ' +
          '1,' +
          (renderInfo.curY - BS.CORNER_RADIUS)
      );
    }
  }
};

/**
 * Render the left edge of the block.
 * @param {!Object} renderInfo Current state of our paths
 * @private
 */
Blockly.BlockSvg.prototype.renderDrawLeft_ = function(renderInfo) {
  if (this.block_.outputConnection) {
    var paths =
      BS.TAB_PATHS_BY_SHAPE[this.block_.outputConnection.getTabShape()];
    renderInfo.core.push(paths.TAB_PATH_UP);
    if (Blockly.RTL) {
      renderInfo.highlight.push(paths.TAB_PATH_UP_HIGHLIGHT_RTL);
    } else {
      renderInfo.highlight.push(paths.TAB_PATH_UP_HIGHLIGHT);
    }
  } else if (!Blockly.RTL) {
    renderInfo.highlight.push(
      'V',
      this.squareTopLeftCorner_ ? 1 : BS.CORNER_RADIUS
    );
  }
  renderInfo.core.push('z');
};

/**
 * Set the blocks visibility.
 * @param {string} visible Whether or not the block should be visible
 */
Blockly.BlockSvg.prototype.setVisible = function(visible) {
  this.svgGroup_.style.display = visible ? '' : 'none';
};

/**
 * SVG path for drawing the top-left corner of a statement input.
 * Includes the top notch, a horizontal space, and the rounded inside corner.
 */
Blockly.BlockSvg.prototype.innerTopLeftCorner = function(notchPathRight) {
  return (
    notchPathRight +
    ' h -' +
    (BS.NOTCH_WIDTH - BS.NOTCH_PATH_WIDTH - BS.CORNER_RADIUS) +
    ' a ' +
    BS.CORNER_RADIUS +
    ',' +
    BS.CORNER_RADIUS +
    ' 0 0,0 -' +
    BS.CORNER_RADIUS +
    ',' +
    BS.CORNER_RADIUS
  );
};

Blockly.BlockSvg.prototype.isUnused = function() {
  return Blockly.elementHasClass_(this.svgGroup_, 'blocklyUnused');
};

Blockly.BlockSvg.prototype.setIsUnused = function(isUnused) {
  if (isUnused) {
    Blockly.addClass_(this.svgGroup_, 'blocklyUnused');
  } else {
    Blockly.removeClass_(this.svgGroup_, 'blocklyUnused');
  }

  this.removeUnusedFrame();
};

Blockly.BlockSvg.prototype.addUnusedFrame = function() {
  if (!this.unusedSvg_) {
    this.unusedSvg_ = new Blockly.BlockSvgUnused(this);
  }
  this.unusedSvg_.render(this.svgGroup_);
};

Blockly.BlockSvg.prototype.removeUnusedFrame = function() {
  if (this.unusedSvg_) {
    this.unusedSvg_.dispose();
    this.unusedSvg_ = null;
  }
};<|MERGE_RESOLUTION|>--- conflicted
+++ resolved
@@ -99,29 +99,25 @@
   );
   var pattern = this.block_.getFillPattern();
   if (pattern) {
-<<<<<<< HEAD
-    this.svgPathFill_ = Blockly.createSvgElement('path', {'class': 'blocklyPath'},
-      this.svgGroup_);
-  }
-  this.svgOverlay_ = Blockly.createSvgElement('path', {
-    'class': 'overlay',
-    'opacity': '0'
-  }, this.svgGroup_);
-  this.svgPathLight_ = Blockly.createSvgElement('path',
-    {'class': 'blocklyPathLight'}, this.svgGroup_);
-=======
     this.svgPathFill_ = Blockly.createSvgElement(
       'path',
       {class: 'blocklyPath'},
       this.svgGroup_
     );
   }
+  this.svgOverlay_ = Blockly.createSvgElement(
+    'path',
+    {
+      class: 'overlay',
+      opacity: '0'
+    },
+    this.svgGroup_
+  );
   this.svgPathLight_ = Blockly.createSvgElement(
     'path',
     {class: 'blocklyPathLight'},
     this.svgGroup_
   );
->>>>>>> a140813f
   this.svgPath_.tooltip = this.block_;
   if (!this.block_.blockSpace.blockSpaceEditor.disableTooltip) {
     Blockly.Tooltip.bindMouseEvents(this.svgPath_);
