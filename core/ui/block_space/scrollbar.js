/**
 * Visual Blocks Editor
 *
 * Copyright 2011 Google Inc.
 * http://blockly.googlecode.com/
 *
 * Licensed under the Apache License, Version 2.0 (the "License");
 * you may not use this file except in compliance with the License.
 * You may obtain a copy of the License at
 *
 *   http://www.apache.org/licenses/LICENSE-2.0
 *
 * Unless required by applicable law or agreed to in writing, software
 * distributed under the License is distributed on an "AS IS" BASIS,
 * WITHOUT WARRANTIES OR CONDITIONS OF ANY KIND, either express or implied.
 * See the License for the specific language governing permissions and
 * limitations under the License.
 */

/**
 * @fileoverview Library for creating scrollbars.
 * @author fraser@google.com (Neil Fraser)
 */
'use strict';

goog.provide('Blockly.Scrollbar');
goog.provide('Blockly.ScrollbarPair');

/**
 * Class for a pair of scrollbars.  Horizontal and vertical.
 * @param {!Blockly.BlockSpace} blockSpace BlockSpace to bind the scrollbars to.
 * @constructor
 */
Blockly.ScrollbarPair = function(blockSpace, addHorizontal, addVertical) {
  this.blockSpace_ = blockSpace;
  this.oldHostMetrics_ = null;

  if (addHorizontal) {
    this.hScroll = new Blockly.Scrollbar(blockSpace, true, true);
  }

  if (addVertical) {
    this.vScroll = new Blockly.Scrollbar(blockSpace, false, true);
  }

  this.corner_ = Blockly.createSvgElement('rect',
      {'height': Blockly.Scrollbar.scrollbarThickness,
      'width': Blockly.Scrollbar.scrollbarThickness,
      'style': 'fill: #fff'}, null);
  Blockly.Scrollbar.insertAfter_(this.corner_, blockSpace.getBubbleCanvas());
};

/**
 * Dispose of this pair of scrollbars.
 * Unlink from all DOM elements to prevent memory leaks.
 */
Blockly.ScrollbarPair.prototype.dispose = function() {
  Blockly.unbindEvent_(this.onResizeWrapper_);
  this.onResizeWrapper_ = null;
  goog.dom.removeNode(this.corner_);
  this.corner_ = null;
  this.blockSpace_ = null;
  this.oldHostMetrics_ = null;
  if (this.hScroll) {
    this.hScroll.dispose();
  }
  this.hScroll = null;
  if (this.vScroll) {
    this.vScroll.dispose();
  }
  this.vScroll = null;
};

/**
 * Recalculate both of the scrollbars' locations and lengths.
 * Also reposition the corner rectangle.
 */
Blockly.ScrollbarPair.prototype.resize = function() {
  // Look up the host metrics once, and use for both scrollbars.
  var hostMetrics = this.blockSpace_.getMetrics();
  if (!hostMetrics) {
    // Host element is likely not visible.
    return;
  }

  // Only change the scrollbars if there has been a change in metrics.
  var resizeH = false;
  var resizeV = false;

  /**
   * @type {function(this:Blockly.ScrollbarPair, string[])}
   */
  var anyPropertyChanged = this.metricsChangedOnAxis.bind(this, this.oldHostMetrics_, hostMetrics);

  if (anyPropertyChanged(['viewWidth', 'viewHeight', 'absoluteTop', 'absoluteLeft'])) {
    // The window has been resized or repositioned.
    resizeH = true;
    resizeV = true;
  } else {
    // Has the content been resized or moved?
    if (anyPropertyChanged(['contentWidth', 'viewLeft', 'contentLeft'])) {
      resizeH = true;
    }
    if (anyPropertyChanged(['contentHeight', 'viewTop', 'contentTop'])) {
      resizeV = true;
    }
  }
  if (this.hScroll && resizeH) {
    this.hScroll.resize(hostMetrics);
  }
  if (this.vScroll && resizeV) {
    this.vScroll.resize(hostMetrics);
  }

  // Reposition the corner square.
  if (this.vScroll && anyPropertyChanged(['viewWidth', 'absoluteLeft'])) {
    this.corner_.setAttribute('x', this.vScroll.xCoordinate);
  }
  if (this.hScroll && anyPropertyChanged(['viewHeight', 'absoluteTop'])) {
    this.corner_.setAttribute('y', this.hScroll.yCoordinate);
  }

  // Cache the current metrics to potentially short-cut the next resize event.
  this.oldHostMetrics_ = hostMetrics;
};

Blockly.ScrollbarPair.prototype.metricsChangedOnAxis = function(oldMetrics, currentMetrics, propertiesToCheck) {
  if (!oldMetrics) {
    return true;
  }

  return propertiesToCheck.some(function (propName) {
    return oldMetrics[propName] != currentMetrics[propName];
  });
};

/**
 * Set the sliders of both scrollbars to be at a certain position.
 * @param {number} x Horizontal scroll value.
 * @param {number} y Vertical scroll value.
 */
Blockly.ScrollbarPair.prototype.set = function(x, y) {
<<<<<<< HEAD
  /* HACK:
   Two scrollbars are about to have their sliders moved.  Moving a scrollbar
   will normally result in its onScroll function being called.  That function
   will update the contents.  At issue is what happens when two scrollbars are
   moved.  Calling onScroll twice may result in two rerenderings of the content
   and increase jerkiness during dragging.
   In the case of native scrollbars (currently used only by Firefox), onScroll
   is called as an event, which means two separate renderings of the content are
   performed.  However in the case of SVG scrollbars (currently used by all
   other browsers), onScroll is called as a function and the browser only
   rerenders the contents once at the end of the thread.
  */
  if (Blockly.Scrollbar === Blockly.ScrollbarNative) {
    // Native scrollbar mode.
    // Set both scrollbars and suppress their two separate onScroll events.
    if (this.hScroll) {
      this.hScroll.set(x, false);
    }
    if (this.vScroll) {
      this.vScroll.set(y, false);
    }
    // Redraw the surface once with the new settings for both scrollbars.
    var xyRatio = {};
    if (this.hScroll) {
      xyRatio.x = (this.hScroll.outerDiv_.scrollLeft /
                   this.hScroll.innerImg_.offsetWidth) || 0;
    }
    if (this.vScroll) {
      xyRatio.y = (this.vScroll.outerDiv_.scrollTop /
                   this.vScroll.innerImg_.offsetHeight) || 0;
    }
    this.blockSpace_.setMetrics(xyRatio);
  } else {
    // SVG scrollbars.
    // Set both scrollbars and allow each to call a separate onScroll execution.
    if (this.hScroll) {
      this.hScroll.set(x, true);
    }
    if (this.vScroll) {
      this.vScroll.set(y, true);
    }
  }
};

// --------------------------------------------------------------------

/**
 * Common properties and methods for ScrollbarNative and ScrollbarSvg.
 * Prevents the compiler from choosing incompatible names for properties on
 * each.
 * @interface
 */
Blockly.ScrollbarInterface = function() {};
/**
 * Dispose of this scrollbar.
 */
Blockly.ScrollbarInterface.prototype.dispose = function() {};
/**
 * Recalculate the scrollbar's location and its length.
 */
Blockly.ScrollbarInterface.prototype.resize = function() {};
/**
 * Is the scrollbar visible.
 * @return {boolean} True if visible.
 */
Blockly.ScrollbarInterface.prototype.isVisible = function() {};
/**
 * Set whether the scrollbar is visible.
 * @param {boolean} visible True if visible.
 */
Blockly.ScrollbarInterface.prototype.setVisible = function(visible) {};
/**
 * Set the scrollbar slider's position.
 * @param {number} value The distance from the top/left end of the bar.
 * @param {boolean} fireEvents True if onScroll events should be fired.
 */
Blockly.ScrollbarInterface.prototype.set = function(value, fireEvents) {};

// --------------------------------------------------------------------

/**
 * Class for a native widget scrollbar nested in a foreignObject element.
 * This technique offers a scrollbar that looks and behaves like the system's
 * scrollbars.  However it isn't well supported at the moment.
 * @param {!Blockly.BlockSpace} blockSpace BlockSpace to bind the scrollbar to.
 * @param {?boolean} horizontal True if horizontal, false if vertical.
 *     Null is used to create a test scrollbar to measure thickness.
 * @param {boolean=} opt_pair True if the scrollbar is part of a
 *     horizontal/vertical pair.
 * @constructor
 * @implements {Blockly.ScrollbarInterface}
 */
Blockly.ScrollbarNative = function(blockSpace, horizontal, opt_pair) {
  this.blockSpace_ = blockSpace;
  this.pair_ = opt_pair || false;
  this.horizontal_ = horizontal;

  this.createDom_();
  if (horizontal === null) {
    // Just return a bare-bones scrollbar DOM for thickness testing.
    return;
  }
  if (!Blockly.Scrollbar.scrollbarThickness) {
    // The first time a scrollbar is created, we need to measure the thickness.
    Blockly.ScrollbarNative.measureScrollbarThickness_(blockSpace);
  }

  if (horizontal) {
    this.foreignObject_.setAttribute('height',
        Blockly.Scrollbar.scrollbarThickness);
    this.outerDiv_.style.height =
        Blockly.Scrollbar.scrollbarThickness + 'px';
    this.outerDiv_.style.overflowX = 'scroll';
    this.outerDiv_.style.overflowY = 'hidden';
    this.innerImg_.style.height = '1px';
  } else {
    this.foreignObject_.setAttribute('width',
        Blockly.Scrollbar.scrollbarThickness);
    this.outerDiv_.style.width =
        Blockly.Scrollbar.scrollbarThickness + 'px';
    this.outerDiv_.style.overflowX = 'hidden';
    this.outerDiv_.style.overflowY = 'scroll';
    this.innerImg_.style.width = '1px';
  }
  var scrollbar = this;
  this.onScrollWrapper_ = Blockly.bindEvent_(this.outerDiv_, 'scroll',
      scrollbar, function() {scrollbar.onScroll_();});
  Blockly.bindEvent_(this.foreignObject_, 'mousedown', this,
      function(e) {this.blockSpace_.blockSpaceEditor.hideChaff(true); Blockly.noEvent(e);});
};

/**
 * Dispose of this scrollbar.
 * Unlink from all DOM elements to prevent memory leaks.
 */
Blockly.ScrollbarNative.prototype.dispose = function() {
  Blockly.unbindEvent_(this.onResizeWrapper_);
  this.onResizeWrapper_ = null;
  Blockly.unbindEvent_(this.onScrollWrapper_);
  this.onScrollWrapper_ = null;
  goog.dom.removeNode(this.foreignObject_);
  this.foreignObject_ = null;
  this.blockSpace_ = null;
  this.outerDiv_ = null;
  this.innerImg_ = null;
};

/**
 * Recalculate the scrollbar's location and its length.
 * @param {Object=} opt_metrics A data structure of from the describing all the
 * required dimensions.  If not provided, it will be fetched from the host
 * object.
 */
Blockly.ScrollbarNative.prototype.resize = function(opt_metrics) {
  // Determine the location, height and width of the host element.
  var hostMetrics = opt_metrics;
  if (!hostMetrics) {
    hostMetrics = this.blockSpace_.getMetrics();
    if (!hostMetrics) {
      // Host element is likely not visible.
      return;
    }
  }
  /* hostMetrics is an object with the following properties.
   * .viewHeight: Height of the visible rectangle,
   * .viewWidth: Width of the visible rectangle,
   * .contentHeight: Height of the contents,
   * .contentWidth: Width of the content,
   * .viewTop: Offset of top edge of visible rectangle from parent,
   * .viewLeft: Offset of left edge of visible rectangle from parent,
   * .contentTop: Offset of the top-most content from the y=0 coordinate,
   * .contentLeft: Offset of the left-most content from the x=0 coordinate,
   * .absoluteTop: Top-edge of view.
   * .absoluteLeft: Left-edge of view.
   */
  if (this.horizontal_) {
    var outerLength = hostMetrics.viewWidth;
    if (this.pair_) {
      // Shorten the scrollbar to make room for the corner square.
      outerLength -= Blockly.Scrollbar.scrollbarThickness;
    } else {
      // Only show the scrollbar if needed.
      // Ideally this would also apply to scrollbar pairs, but that's a bigger
      // headache (due to interactions with the corner square).
      this.setVisible(outerLength < hostMetrics.contentWidth);
    }
    this.ratio_ = outerLength / hostMetrics.viewWidth;
    var innerLength = this.ratio_ * hostMetrics.contentWidth;
    var innerOffset = (hostMetrics.viewLeft - hostMetrics.contentLeft) *
        this.ratio_;
    this.outerDiv_.style.width = outerLength + 'px';
    this.innerImg_.style.width = innerLength + 'px';
    this.xCoordinate = hostMetrics.absoluteLeft;
    if (this.pair_ && Blockly.RTL) {
      this.xCoordinate += Blockly.Scrollbar.scrollbarThickness;
    }
    this.yCoordinate = hostMetrics.absoluteTop + hostMetrics.viewHeight -
        Blockly.Scrollbar.scrollbarThickness;
    this.foreignObject_.setAttribute('x', this.xCoordinate);
    this.foreignObject_.setAttribute('y', this.yCoordinate);
    this.foreignObject_.setAttribute('width', Math.max(0, outerLength));
    this.outerDiv_.scrollLeft = Math.round(innerOffset);
  } else {
    var outerLength = hostMetrics.viewHeight;
    if (this.pair_) {
      // Shorten the scrollbar to make room for the corner square.
      outerLength -= Blockly.Scrollbar.scrollbarThickness;
    } else {
      // Only show the scrollbar if needed.
      this.setVisible(outerLength < hostMetrics.contentHeight);
    }
    this.ratio_ = outerLength / hostMetrics.viewHeight;
    var innerLength = this.ratio_ * hostMetrics.contentHeight;
    var innerOffset = (hostMetrics.viewTop - hostMetrics.contentTop) *
        this.ratio_;
    this.outerDiv_.style.height = outerLength + 'px';
    this.innerImg_.style.height = innerLength + 'px';
    this.xCoordinate = hostMetrics.absoluteLeft;
    if (!Blockly.RTL) {
      this.xCoordinate += hostMetrics.viewWidth -
          Blockly.Scrollbar.scrollbarThickness;
    }
    this.yCoordinate = hostMetrics.absoluteTop;
    this.foreignObject_.setAttribute('x', this.xCoordinate);
    this.foreignObject_.setAttribute('y', this.yCoordinate);
    this.foreignObject_.setAttribute('height', Math.max(0, outerLength));
    this.outerDiv_.scrollTop = Math.round(innerOffset);
  }
=======
  // SVG scrollbars.
  // Set both scrollbars and allow each to call a separate onScroll execution.
  this.hScroll.set(x, true);
  this.vScroll.set(y, true);
>>>>>>> 9f355910
};

/**
 * Class for a pure SVG scrollbar.
 * This technique offers a scrollbar that is guaranteed to work, but may not
 * look or behave like the system's scrollbars.
 * @param {!Blockly.BlockSpace} blockSpace BlockSpace to bind the scrollbar to.
 * @param {boolean} horizontal True if horizontal, false if vertical.
 * @param {boolean} opt_pair True if the scrollbar is part of a horiz/vert pair.
 * @constructor
 */
Blockly.ScrollbarSvg = function(blockSpace, horizontal, opt_pair) {
  this.blockSpace_ = blockSpace;
  this.pair_ = opt_pair || false;
  this.horizontal_ = horizontal;

  this.createDom_();

  if (horizontal) {
    this.svgBackground_.setAttribute('height',
        Blockly.Scrollbar.scrollbarThickness);
    this.svgKnob_.setAttribute('height',
        Blockly.Scrollbar.scrollbarThickness - 6);
    this.svgKnob_.setAttribute('y', 3);
  } else {
    this.svgBackground_.setAttribute('width',
        Blockly.Scrollbar.scrollbarThickness);
    this.svgKnob_.setAttribute('width',
        Blockly.Scrollbar.scrollbarThickness - 6);
    this.svgKnob_.setAttribute('x', 3);
  }
  var scrollbar = this;
  this.onMouseDownBarWrapper_ = Blockly.bindEvent_(this.svgBackground_,
      'mousedown', scrollbar, scrollbar.onMouseDownBar_);
  this.onMouseDownKnobWrapper_ = Blockly.bindEvent_(this.svgKnob_,
      'mousedown', scrollbar, scrollbar.onMouseDownKnob_);
};

/**
 * Dispose of this scrollbar.
 * Unlink from all DOM elements to prevent memory leaks.
 */
Blockly.ScrollbarSvg.prototype.dispose = function() {
  this.onMouseUpKnob_();
  if (this.onResizeWrapper_) {
    Blockly.unbindEvent_(this.onResizeWrapper_);
    this.onResizeWrapper_ = null;
  }
  Blockly.unbindEvent_(this.onMouseDownBarWrapper_);
  this.onMouseDownBarWrapper_ = null;
  Blockly.unbindEvent_(this.onMouseDownKnobWrapper_);
  this.onMouseDownKnobWrapper_ = null;

  goog.dom.removeNode(this.svgGroup_);
  this.svgGroup_ = null;
  this.svgBackground_ = null;
  this.svgKnob_ = null;
  this.blockSpace_ = null;
};

/**
 * Recalculate the scrollbar's location and its length.
 * @param {Object=} opt_metrics A data structure of from the describing all the
 * required dimensions.  If not provided, it will be fetched from the host
 * object.
 */
Blockly.ScrollbarSvg.prototype.resize = function(opt_metrics) {
  // Determine the location, height and width of the host element.
  var hostMetrics = opt_metrics;
  if (!hostMetrics) {
    hostMetrics = this.blockSpace_.getMetrics();
    if (!hostMetrics) {
      // Host element is likely not visible.
      return;
    }
  }
  /* hostMetrics is an object with the following properties.
   * .viewHeight: Height of the visible rectangle,
   * .viewWidth: Width of the visible rectangle,
   * .contentHeight: Height of the contents,
   * .contentWidth: Width of the content,
   * .viewTop: Offset of top edge of visible rectangle from parent,
   * .viewLeft: Offset of left edge of visible rectangle from parent,
   * .contentTop: Offset of the top-most content from the y=0 coordinate,
   * .contentLeft: Offset of the left-most content from the x=0 coordinate,
   * .absoluteTop: Top-edge of view.
   * .absoluteLeft: Left-edge of view.
   */
  if (this.horizontal_) {
    var outerLength = hostMetrics.viewWidth;
    if (this.pair_) {
      // Shorten the scrollbar to make room for the corner square.
      outerLength -= Blockly.Scrollbar.scrollbarThickness;
    } else {
      // Only show the scrollbar if needed.
      // Ideally this would also apply to scrollbar pairs, but that's a bigger
      // headache (due to interactions with the corner square).
      this.setVisible(outerLength < hostMetrics.contentHeight);
    }
    this.ratio_ = outerLength / hostMetrics.contentWidth;
    if (this.ratio_ === -Infinity || this.ratio_ === Infinity ||
        isNaN(this.ratio_)) {
      this.ratio_ = 0;
    }
    var innerLength = hostMetrics.viewWidth * this.ratio_;
    var innerOffset = (hostMetrics.viewLeft - hostMetrics.contentLeft) *
        this.ratio_;
    this.svgKnob_.setAttribute('width', Math.max(0, innerLength));
    this.xCoordinate = hostMetrics.absoluteLeft;
    if (this.pair_ && Blockly.RTL) {
      this.xCoordinate += hostMetrics.absoluteLeft +
          Blockly.Scrollbar.scrollbarThickness;
    }
    this.yCoordinate = hostMetrics.absoluteTop + hostMetrics.viewHeight -
        Blockly.Scrollbar.scrollbarThickness;
    this.svgGroup_.setAttribute('transform',
        'translate(' + this.xCoordinate + ', ' + this.yCoordinate + ')');
    this.svgBackground_.setAttribute('width', Math.max(0, outerLength));
    this.svgKnob_.setAttribute('x', this.constrainKnob_(innerOffset));
  } else {
    var outerLength = hostMetrics.viewHeight;
    if (this.pair_) {
      // Shorten the scrollbar to make room for the corner square.
      outerLength -= Blockly.Scrollbar.scrollbarThickness;
    } else {
      // Only show the scrollbar if needed.
      this.setVisible(outerLength < hostMetrics.contentHeight);
    }
    this.ratio_ = outerLength / hostMetrics.contentHeight;
    if (this.ratio_ === -Infinity || this.ratio_ === Infinity ||
        isNaN(this.ratio_)) {
      this.ratio_ = 0;
    }
    var innerLength = hostMetrics.viewHeight * this.ratio_;
    var innerOffset = (hostMetrics.viewTop - hostMetrics.contentTop) *
        this.ratio_;
    this.svgKnob_.setAttribute('height', Math.max(0, innerLength));
    this.xCoordinate = hostMetrics.absoluteLeft;
    if (!Blockly.RTL) {
      this.xCoordinate += hostMetrics.viewWidth -
          Blockly.Scrollbar.scrollbarThickness;
    }
    this.yCoordinate = hostMetrics.absoluteTop;
    this.svgGroup_.setAttribute('transform',
        'translate(' + this.xCoordinate + ', ' + this.yCoordinate + ')');
    this.svgBackground_.setAttribute('height', Math.max(0, outerLength));
    this.svgKnob_.setAttribute('y', this.constrainKnob_(innerOffset));
  }
  // Resizing may have caused some scrolling.
  this.onScroll_();
};

/**
 * Create all the DOM elements required for a scrollbar.
 * The resulting widget is not sized.
 * @private
 */
Blockly.ScrollbarSvg.prototype.createDom_ = function() {
  /* Create the following DOM:
  <g>
    <rect class="blocklyScrollbarBackground" />
    <rect class="blocklyScrollbarKnob" rx="7" ry="7" />
  </g>
  */
  this.svgGroup_ = Blockly.createSvgElement('g', {}, null);
  this.svgBackground_ = Blockly.createSvgElement('rect',
      {'class': 'blocklyScrollbarBackground'}, this.svgGroup_);
  var radius = Math.floor((Blockly.Scrollbar.scrollbarThickness - 6) / 2);
  this.svgKnob_ = Blockly.createSvgElement('rect',
      {'class': 'blocklyScrollbarKnob', 'rx': radius, 'ry': radius},
      this.svgGroup_);
  Blockly.Scrollbar.insertAfter_(this.svgGroup_,
                                 this.blockSpace_.getBubbleCanvas());
};

/**
 * Is the scrollbar visible.  Non-paired scrollbars disappear when they aren't
 * needed.
 * @return {boolean} True if visible.
 */
Blockly.ScrollbarSvg.prototype.isVisible = function() {
  return this.svgGroup_.getAttribute('display') != 'none';
};

/**
 * Set whether the scrollbar is visible.
 * Only applies to non-paired scrollbars.
 * @param {boolean} visible True if visible.
 */
Blockly.ScrollbarSvg.prototype.setVisible = function(visible) {
  if (visible == this.isVisible()) {
    return;
  }
  // Ideally this would also apply to scrollbar pairs, but that's a bigger
  // headache (due to interactions with the corner square).
  if (this.pair_) {
    throw 'Unable to toggle visibility of paired scrollbars.';
  }
  if (visible) {
    this.svgGroup_.setAttribute('display', 'block');
  } else {
    // Hide the scrollbar.
    this.blockSpace_.setMetrics({x: 0, y: 0});
    this.svgGroup_.setAttribute('display', 'none');
  }
};

/**
 * Scroll by one pageful.
 * Called when scrollbar background is clicked.
 * @param {!Event} e Mouse down event.
 * @private
 */
Blockly.ScrollbarSvg.prototype.onMouseDownBar_ = function(e) {
  this.blockSpace_.blockSpaceEditor.hideChaff(true);
  if (Blockly.isRightButton(e)) {
    // Right-click.
    // Scrollbars have no context menu.
    e.stopPropagation();
    return;
  }
  var mouseXY = Blockly.mouseToSvg(e, this.blockSpace_.blockSpaceEditor.svg_);
  var mouseLocation = this.horizontal_ ? mouseXY.x : mouseXY.y;

  var knobXY = Blockly.getSvgXY_(this.svgKnob_, this.blockSpace_.blockSpaceEditor.svg_);
  var knobStart = this.horizontal_ ? knobXY.x : knobXY.y;
  var knobLength = parseFloat(
      this.svgKnob_.getAttribute(this.horizontal_ ? 'width' : 'height'));
  var knobValue = parseFloat(
      this.svgKnob_.getAttribute(this.horizontal_ ? 'x' : 'y'));

  var pageLength = knobLength * 0.95;
  if (mouseLocation <= knobStart) {
    // Decrease the scrollbar's value by a page.
    knobValue -= pageLength;
  } else if (mouseLocation >= knobStart + knobLength) {
    // Increase the scrollbar's value by a page.
    knobValue += pageLength;
  }
  this.svgKnob_.setAttribute(this.horizontal_ ? 'x' : 'y',
                             this.constrainKnob_(knobValue));
  this.onScroll_();
  e.stopPropagation();
};

/**
 * Start a dragging operation.
 * Called when scrollbar knob is clicked.
 * @param {!Event} e Mouse down event.
 * @private
 */
Blockly.ScrollbarSvg.prototype.onMouseDownKnob_ = function(e) {
  this.blockSpace_.blockSpaceEditor.hideChaff(true);
  this.onMouseUpKnob_();
  if (Blockly.isRightButton(e)) {
    // Right-click.
    // Scrollbars have no context menu.
    e.stopPropagation();
    return;
  }
  // Look up the current translation and record it.
  this.startDragKnob = parseFloat(
      this.svgKnob_.getAttribute(this.horizontal_ ? 'x' : 'y'));
  // Record the current mouse position.
  this.startDragMouse = this.horizontal_ ? e.clientX : e.clientY;
  Blockly.ScrollbarSvg.onMouseUpWrapper_ = Blockly.bindEvent_(document,
      'mouseup', this, this.onMouseUpKnob_);
  Blockly.ScrollbarSvg.onMouseMoveWrapper_ = Blockly.bindEvent_(document,
      'mousemove', this, this.onMouseMoveKnob_);
  e.stopPropagation();
};

/**
 * Drag the scrollbar's knob.
 * @param {!Event} e Mouse up event.
 * @private
 */
Blockly.ScrollbarSvg.prototype.onMouseMoveKnob_ = function(e) {
  var currentMouse = this.horizontal_ ? e.clientX : e.clientY;
  var mouseDelta = currentMouse - this.startDragMouse;
  var knobValue = this.startDragKnob + mouseDelta;
  // Position the bar.
  this.svgKnob_.setAttribute(this.horizontal_ ? 'x' : 'y',
                             this.constrainKnob_(knobValue));
  this.onScroll_();
};

/**
 * Stop binding to the global mouseup and mousemove events.
 * @private
 */
Blockly.ScrollbarSvg.prototype.onMouseUpKnob_ = function() {
  if (Blockly.ScrollbarSvg.onMouseUpWrapper_) {
    Blockly.unbindEvent_(Blockly.ScrollbarSvg.onMouseUpWrapper_);
    Blockly.ScrollbarSvg.onMouseUpWrapper_ = null;
  }
  if (Blockly.ScrollbarSvg.onMouseMoveWrapper_) {
    Blockly.unbindEvent_(Blockly.ScrollbarSvg.onMouseMoveWrapper_);
    Blockly.ScrollbarSvg.onMouseMoveWrapper_ = null;
  }
};

/**
 * Constrain the knob's position within the minimum (0) and maximum
 * (length of scrollbar) values allowed for the scrollbar.
 * @param {number} value Value that is potentially out of bounds.
 * @return {number} Constrained value.
 * @private
 */
Blockly.ScrollbarSvg.prototype.constrainKnob_ = function(value) {
  if (value <= 0 || isNaN(value)) {
    value = 0;
  } else {
    var axis = this.horizontal_ ? 'width' : 'height';
    var barLength = parseFloat(this.svgBackground_.getAttribute(axis));
    var knobLength = parseFloat(this.svgKnob_.getAttribute(axis));
    value = Math.min(value, barLength - knobLength);
  }
  return value;
};

/**
 * Called when scrollbar is moved.
 * @private
 */
Blockly.ScrollbarSvg.prototype.onScroll_ = function() {
  var knobValue = parseFloat(
      this.svgKnob_.getAttribute(this.horizontal_ ? 'x' : 'y'));
  var barLength = parseFloat(
      this.svgBackground_.getAttribute(this.horizontal_ ? 'width' : 'height'));
  var ratio = knobValue / barLength;
  if (isNaN(ratio)) {
    ratio = 0;
  }
  var xyRatio = {};
  if (this.horizontal_) {
    xyRatio.x = ratio;
  } else {
    xyRatio.y = ratio;
  }
  this.blockSpace_.setMetrics(xyRatio);
};

/**
 * Set the scrollbar slider's position.
 * @param {number} value The distance from the top/left end of the bar.
 * @param {boolean} fireEvents True if onScroll events should be fired.
 */
Blockly.ScrollbarSvg.prototype.set = function(value, fireEvents) {
  // Move the scrollbar slider.
  this.svgKnob_.setAttribute(this.horizontal_ ? 'x' : 'y', value * this.ratio_);

  if (fireEvents) {
    this.onScroll_();
  }
};

Blockly.Scrollbar = Blockly.ScrollbarSvg;
Blockly.Scrollbar.scrollbarThickness = 15;

/**
 * Insert a node after a reference node.
 * Contrast with node.insertBefore function.
 * @param {!Element} newNode New element to insert.
 * @param {!Element} refNode Existing element to precede new node.
 * @private
 */
Blockly.Scrollbar.insertAfter_ = function(newNode, refNode) {
  var siblingNode = refNode.nextSibling;
  var parentNode = refNode.parentNode;
  if (!parentNode) {
    throw 'Reference node has no parent.';
  }
  if (siblingNode) {
    parentNode.insertBefore(newNode, siblingNode);
  } else {
    parentNode.appendChild(newNode);
  }
};<|MERGE_RESOLUTION|>--- conflicted
+++ resolved
@@ -140,241 +140,14 @@
  * @param {number} y Vertical scroll value.
  */
 Blockly.ScrollbarPair.prototype.set = function(x, y) {
-<<<<<<< HEAD
-  /* HACK:
-   Two scrollbars are about to have their sliders moved.  Moving a scrollbar
-   will normally result in its onScroll function being called.  That function
-   will update the contents.  At issue is what happens when two scrollbars are
-   moved.  Calling onScroll twice may result in two rerenderings of the content
-   and increase jerkiness during dragging.
-   In the case of native scrollbars (currently used only by Firefox), onScroll
-   is called as an event, which means two separate renderings of the content are
-   performed.  However in the case of SVG scrollbars (currently used by all
-   other browsers), onScroll is called as a function and the browser only
-   rerenders the contents once at the end of the thread.
-  */
-  if (Blockly.Scrollbar === Blockly.ScrollbarNative) {
-    // Native scrollbar mode.
-    // Set both scrollbars and suppress their two separate onScroll events.
-    if (this.hScroll) {
-      this.hScroll.set(x, false);
-    }
-    if (this.vScroll) {
-      this.vScroll.set(y, false);
-    }
-    // Redraw the surface once with the new settings for both scrollbars.
-    var xyRatio = {};
-    if (this.hScroll) {
-      xyRatio.x = (this.hScroll.outerDiv_.scrollLeft /
-                   this.hScroll.innerImg_.offsetWidth) || 0;
-    }
-    if (this.vScroll) {
-      xyRatio.y = (this.vScroll.outerDiv_.scrollTop /
-                   this.vScroll.innerImg_.offsetHeight) || 0;
-    }
-    this.blockSpace_.setMetrics(xyRatio);
-  } else {
-    // SVG scrollbars.
-    // Set both scrollbars and allow each to call a separate onScroll execution.
-    if (this.hScroll) {
-      this.hScroll.set(x, true);
-    }
-    if (this.vScroll) {
-      this.vScroll.set(y, true);
-    }
-  }
-};
-
-// --------------------------------------------------------------------
-
-/**
- * Common properties and methods for ScrollbarNative and ScrollbarSvg.
- * Prevents the compiler from choosing incompatible names for properties on
- * each.
- * @interface
- */
-Blockly.ScrollbarInterface = function() {};
-/**
- * Dispose of this scrollbar.
- */
-Blockly.ScrollbarInterface.prototype.dispose = function() {};
-/**
- * Recalculate the scrollbar's location and its length.
- */
-Blockly.ScrollbarInterface.prototype.resize = function() {};
-/**
- * Is the scrollbar visible.
- * @return {boolean} True if visible.
- */
-Blockly.ScrollbarInterface.prototype.isVisible = function() {};
-/**
- * Set whether the scrollbar is visible.
- * @param {boolean} visible True if visible.
- */
-Blockly.ScrollbarInterface.prototype.setVisible = function(visible) {};
-/**
- * Set the scrollbar slider's position.
- * @param {number} value The distance from the top/left end of the bar.
- * @param {boolean} fireEvents True if onScroll events should be fired.
- */
-Blockly.ScrollbarInterface.prototype.set = function(value, fireEvents) {};
-
-// --------------------------------------------------------------------
-
-/**
- * Class for a native widget scrollbar nested in a foreignObject element.
- * This technique offers a scrollbar that looks and behaves like the system's
- * scrollbars.  However it isn't well supported at the moment.
- * @param {!Blockly.BlockSpace} blockSpace BlockSpace to bind the scrollbar to.
- * @param {?boolean} horizontal True if horizontal, false if vertical.
- *     Null is used to create a test scrollbar to measure thickness.
- * @param {boolean=} opt_pair True if the scrollbar is part of a
- *     horizontal/vertical pair.
- * @constructor
- * @implements {Blockly.ScrollbarInterface}
- */
-Blockly.ScrollbarNative = function(blockSpace, horizontal, opt_pair) {
-  this.blockSpace_ = blockSpace;
-  this.pair_ = opt_pair || false;
-  this.horizontal_ = horizontal;
-
-  this.createDom_();
-  if (horizontal === null) {
-    // Just return a bare-bones scrollbar DOM for thickness testing.
-    return;
-  }
-  if (!Blockly.Scrollbar.scrollbarThickness) {
-    // The first time a scrollbar is created, we need to measure the thickness.
-    Blockly.ScrollbarNative.measureScrollbarThickness_(blockSpace);
-  }
-
-  if (horizontal) {
-    this.foreignObject_.setAttribute('height',
-        Blockly.Scrollbar.scrollbarThickness);
-    this.outerDiv_.style.height =
-        Blockly.Scrollbar.scrollbarThickness + 'px';
-    this.outerDiv_.style.overflowX = 'scroll';
-    this.outerDiv_.style.overflowY = 'hidden';
-    this.innerImg_.style.height = '1px';
-  } else {
-    this.foreignObject_.setAttribute('width',
-        Blockly.Scrollbar.scrollbarThickness);
-    this.outerDiv_.style.width =
-        Blockly.Scrollbar.scrollbarThickness + 'px';
-    this.outerDiv_.style.overflowX = 'hidden';
-    this.outerDiv_.style.overflowY = 'scroll';
-    this.innerImg_.style.width = '1px';
-  }
-  var scrollbar = this;
-  this.onScrollWrapper_ = Blockly.bindEvent_(this.outerDiv_, 'scroll',
-      scrollbar, function() {scrollbar.onScroll_();});
-  Blockly.bindEvent_(this.foreignObject_, 'mousedown', this,
-      function(e) {this.blockSpace_.blockSpaceEditor.hideChaff(true); Blockly.noEvent(e);});
-};
-
-/**
- * Dispose of this scrollbar.
- * Unlink from all DOM elements to prevent memory leaks.
- */
-Blockly.ScrollbarNative.prototype.dispose = function() {
-  Blockly.unbindEvent_(this.onResizeWrapper_);
-  this.onResizeWrapper_ = null;
-  Blockly.unbindEvent_(this.onScrollWrapper_);
-  this.onScrollWrapper_ = null;
-  goog.dom.removeNode(this.foreignObject_);
-  this.foreignObject_ = null;
-  this.blockSpace_ = null;
-  this.outerDiv_ = null;
-  this.innerImg_ = null;
-};
-
-/**
- * Recalculate the scrollbar's location and its length.
- * @param {Object=} opt_metrics A data structure of from the describing all the
- * required dimensions.  If not provided, it will be fetched from the host
- * object.
- */
-Blockly.ScrollbarNative.prototype.resize = function(opt_metrics) {
-  // Determine the location, height and width of the host element.
-  var hostMetrics = opt_metrics;
-  if (!hostMetrics) {
-    hostMetrics = this.blockSpace_.getMetrics();
-    if (!hostMetrics) {
-      // Host element is likely not visible.
-      return;
-    }
-  }
-  /* hostMetrics is an object with the following properties.
-   * .viewHeight: Height of the visible rectangle,
-   * .viewWidth: Width of the visible rectangle,
-   * .contentHeight: Height of the contents,
-   * .contentWidth: Width of the content,
-   * .viewTop: Offset of top edge of visible rectangle from parent,
-   * .viewLeft: Offset of left edge of visible rectangle from parent,
-   * .contentTop: Offset of the top-most content from the y=0 coordinate,
-   * .contentLeft: Offset of the left-most content from the x=0 coordinate,
-   * .absoluteTop: Top-edge of view.
-   * .absoluteLeft: Left-edge of view.
-   */
-  if (this.horizontal_) {
-    var outerLength = hostMetrics.viewWidth;
-    if (this.pair_) {
-      // Shorten the scrollbar to make room for the corner square.
-      outerLength -= Blockly.Scrollbar.scrollbarThickness;
-    } else {
-      // Only show the scrollbar if needed.
-      // Ideally this would also apply to scrollbar pairs, but that's a bigger
-      // headache (due to interactions with the corner square).
-      this.setVisible(outerLength < hostMetrics.contentWidth);
-    }
-    this.ratio_ = outerLength / hostMetrics.viewWidth;
-    var innerLength = this.ratio_ * hostMetrics.contentWidth;
-    var innerOffset = (hostMetrics.viewLeft - hostMetrics.contentLeft) *
-        this.ratio_;
-    this.outerDiv_.style.width = outerLength + 'px';
-    this.innerImg_.style.width = innerLength + 'px';
-    this.xCoordinate = hostMetrics.absoluteLeft;
-    if (this.pair_ && Blockly.RTL) {
-      this.xCoordinate += Blockly.Scrollbar.scrollbarThickness;
-    }
-    this.yCoordinate = hostMetrics.absoluteTop + hostMetrics.viewHeight -
-        Blockly.Scrollbar.scrollbarThickness;
-    this.foreignObject_.setAttribute('x', this.xCoordinate);
-    this.foreignObject_.setAttribute('y', this.yCoordinate);
-    this.foreignObject_.setAttribute('width', Math.max(0, outerLength));
-    this.outerDiv_.scrollLeft = Math.round(innerOffset);
-  } else {
-    var outerLength = hostMetrics.viewHeight;
-    if (this.pair_) {
-      // Shorten the scrollbar to make room for the corner square.
-      outerLength -= Blockly.Scrollbar.scrollbarThickness;
-    } else {
-      // Only show the scrollbar if needed.
-      this.setVisible(outerLength < hostMetrics.contentHeight);
-    }
-    this.ratio_ = outerLength / hostMetrics.viewHeight;
-    var innerLength = this.ratio_ * hostMetrics.contentHeight;
-    var innerOffset = (hostMetrics.viewTop - hostMetrics.contentTop) *
-        this.ratio_;
-    this.outerDiv_.style.height = outerLength + 'px';
-    this.innerImg_.style.height = innerLength + 'px';
-    this.xCoordinate = hostMetrics.absoluteLeft;
-    if (!Blockly.RTL) {
-      this.xCoordinate += hostMetrics.viewWidth -
-          Blockly.Scrollbar.scrollbarThickness;
-    }
-    this.yCoordinate = hostMetrics.absoluteTop;
-    this.foreignObject_.setAttribute('x', this.xCoordinate);
-    this.foreignObject_.setAttribute('y', this.yCoordinate);
-    this.foreignObject_.setAttribute('height', Math.max(0, outerLength));
-    this.outerDiv_.scrollTop = Math.round(innerOffset);
-  }
-=======
   // SVG scrollbars.
   // Set both scrollbars and allow each to call a separate onScroll execution.
-  this.hScroll.set(x, true);
-  this.vScroll.set(y, true);
->>>>>>> 9f355910
+  if (this.hScroll) {
+    this.hScroll.set(x, true);
+  }
+  if (this.vScroll) {
+    this.vScroll.set(y, true);
+  }
 };
 
 /**
