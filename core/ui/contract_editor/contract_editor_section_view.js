--- conflicted
+++ resolved
@@ -76,10 +76,6 @@
   this.header_.setText(this.textForCurrentState_());
 };
 
-Blockly.ContractEditorSectionView.prototype.setHighlighted = function (highlighted) {
-  this.highlighted_ = highlighted;
-};
-
 Blockly.ContractEditorSectionView.prototype.hideCompletely = function () {
   this.setCollapsed_(true);
   this.setHeaderVisible(false);
@@ -88,6 +84,10 @@
 Blockly.ContractEditorSectionView.prototype.showHeaderAndExpand = function () {
   this.setCollapsed_(false);
   this.setHeaderVisible(true);
+};
+
+Blockly.ContractEditorSectionView.prototype.setHighlighted = function (highlighted) {
+  this.highlighted_ = highlighted;
 };
 
 /**
@@ -107,20 +107,14 @@
  * @returns {Number} the currentY to continue laying out at
  */
 Blockly.ContractEditorSectionView.prototype.placeAndGetNewY = function (currentY, width) {
-<<<<<<< HEAD
+  var startY = currentY;
+
   this.header.setVisible(this.showHeader_);
 
   if (this.showHeader_) {
-    this.header.setPositionSize(currentY, width, this.headerHeight);
+    this.header_.setPositionSize(currentY, width, this.headerHeight);
     currentY += this.headerHeight;
   }
-=======
-  var startY = currentY;
-
-  this.header_.setPositionSize(currentY, width, this.headerHeight);
-
-  currentY += this.headerHeight;
->>>>>>> 1b8d8a32
 
   if (!this.collapsed_) {
     currentY = this.placeAndGetNewYInnerSegment_(currentY);
