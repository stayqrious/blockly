/**
 * @fileoverview Object representing a separate function editor. This function
 * editor provides a separate modal workspace where a user can modify a given
 * function definition.
 */
'use strict';

goog.provide('Blockly.FunctionEditor');

goog.require('Blockly.BlockSpace');
goog.require('Blockly.HorizontalFlyout');
goog.require('goog.style');
goog.require('goog.dom');
goog.require('goog.array');
goog.require('goog.events');
goog.require('goog.structs.LinkedMap');

/**
 * Class for a modal function editor.
 * @constructor
 */
Blockly.FunctionEditor = function() {
  /**
   * Whether this editor has been initialized
   * @type {boolean}
   * @private
   */
  this.created_ = false;

  /**
   * Current blocks in the editor's parameter toolbox
   * @type {goog.structs.LinkedMap.<string,Blockly.Block>}
   * @protected
   */
  this.orderedParamIDsToBlocks_ = new goog.structs.LinkedMap();

  /**
   * Current block being edited
   * @type {?Blockly.Block}
   */
  this.functionDefinitionBlock = null;

  /**
   * Enclosing container div for the function editor, shown and hidden as
   * editor is toggled.
   * Note: visibility is used as indicator of modal open state.
   * @type {?Element}
   * @private
   */
  this.container_ = null;

  this.closeButton_ = null;
  this.contractDiv_ = null;
  this.flyout_ = null;
  this.frameBase_ = null;
  this.frameInner_ = null;
  this.frameText_ = null;
  this.modalBackground_ = null;
  this.onResizeWrapper_ = null;
};


/**
 * The type of block to instantiate in the function editing area
 * @type {string}
 * @protected
 */
Blockly.FunctionEditor.prototype.definitionBlockType = 'procedures_defnoreturn';

/**
 * The type of block to instantiate for parameter definition
 * @type {string}
 */
Blockly.FunctionEditor.prototype.parameterBlockType = 'parameters_get';

Blockly.FunctionEditor.prototype.openAndEditFunction = function(functionName) {
  var targetFunctionDefinitionBlock = Blockly.mainBlockSpace.findFunction(
      functionName);
  if (!targetFunctionDefinitionBlock) {
    throw new Error("Can't find definition block to edit");
  }

  this.show();
  this.setupUIForBlock_(targetFunctionDefinitionBlock);

  targetFunctionDefinitionBlock.setUserVisible(true);
  var dom = Blockly.Xml.blockToDom_(targetFunctionDefinitionBlock);
  targetFunctionDefinitionBlock.dispose(false, false, true);
  this.functionDefinitionBlock =
      Blockly.Xml.domToBlock_(Blockly.modalBlockSpace, dom);
  this.functionDefinitionBlock.moveTo(Blockly.RTL
      ? Blockly.modalBlockSpace.getMetrics().viewWidth - FRAME_MARGIN_SIDE
      : FRAME_MARGIN_SIDE, FRAME_MARGIN_TOP);
  this.functionDefinitionBlock.setMovable(false);
  this.populateParamToolbox_();

  goog.dom.getElement('functionNameText').value = functionName;
  goog.dom.getElement('functionDescriptionText').value =
      this.functionDefinitionBlock.description_ || '';
};

/**
 * Lets subclass tweak the UI based on the given target block
 * @param targetFunctionDefinitionBlock
 * @protected
 */
Blockly.FunctionEditor.prototype.setupUIForBlock_ = function(targetFunctionDefinitionBlock) {
};

Blockly.FunctionEditor.prototype.populateParamToolbox_ = function() {
  this.orderedParamIDsToBlocks_.clear();
  this.addParamsFromProcedure_();
  this.resetParamIDs_();
  this.refreshParamsEverywhere();
};

/** @protected */
Blockly.FunctionEditor.prototype.addParamsFromProcedure_ = function() {
  var procedureInfo = this.functionDefinitionBlock.getProcedureInfo();
  for (var i = 0; i < procedureInfo.parameterNames.length; i++) {
    this.addParameter(procedureInfo.parameterNames[i]);
  }
};

/**
 * @param {?Function} opt_blockCreationCallback function to call on newly created block
 *  just before opening the editor
 */
Blockly.FunctionEditor.prototype.openWithNewFunction = function(opt_blockCreationCallback) {
  this.ensureCreated_();

  this.functionDefinitionBlock = Blockly.Xml.domToBlock_(Blockly.mainBlockSpace,
    Blockly.createSvgElement('block', {type: this.definitionBlockType}));
  if (opt_blockCreationCallback) {
    opt_blockCreationCallback(this.functionDefinitionBlock);
  }
  this.openAndEditFunction(this.functionDefinitionBlock.getTitleValue('NAME'));
};

Blockly.FunctionEditor.prototype.bindToolboxHandlers_ = function() {
  var paramAddTextElement = goog.dom.getElement('paramAddText');
  var paramAddButton = goog.dom.getElement('paramAddButton');
  if (paramAddTextElement && paramAddButton) {
    Blockly.bindEvent_(paramAddButton, 'mousedown', this,
        goog.bind(this.addParamFromInputField_, this, paramAddTextElement));
    Blockly.bindEvent_(paramAddTextElement, 'keydown', this, function(e) {
      if (e.keyCode === goog.events.KeyCodes.ENTER) {
        this.addParamFromInputField_(paramAddTextElement);
      }
    });
  }
};

Blockly.FunctionEditor.prototype.addParamFromInputField_ = function(
    parameterTextElement) {
  var newParamName = parameterTextElement.value;
  parameterTextElement.value = '';
  this.addParameter(newParamName);
  this.refreshParamsEverywhere();
};

Blockly.FunctionEditor.prototype.addParameter = function(newParameterName) {
  this.orderedParamIDsToBlocks_.set(goog.events.getUniqueId('parameter'), this.newParameterBlock(newParameterName));
};

Blockly.FunctionEditor.prototype.newParameterBlock = function(newParameterName) {
  var param = Blockly.createSvgElement('block', {type: this.parameterBlockType});
  var v = Blockly.createSvgElement('title', {name: 'VAR'}, param);
  v.textContent = newParameterName;
  return param;
};

Blockly.FunctionEditor.prototype.renameParameter = function(oldName, newName) {
  this.orderedParamIDsToBlocks_.forEach(function(block, paramID, linkedMap) {
    if (block.firstElementChild &&
        block.firstElementChild.textContent === oldName) {
      block.firstElementChild.textContent = newName;
    }
  });
};

/**
 * Remove procedure parameter from the toolbox and everywhere it is used
 * @param {String} nameToRemove
 */
Blockly.FunctionEditor.prototype.removeParameter = function(nameToRemove) {
  var keysToDelete = [];
  this.orderedParamIDsToBlocks_.forEach(function(block, paramID) {
    if (block.firstElementChild && block.firstElementChild.textContent === nameToRemove) {
      keysToDelete.push(paramID);
    }
  });
  keysToDelete.forEach(function(key) { this.orderedParamIDsToBlocks_.remove(key); }, this);
  this.refreshParamsEverywhere();
};

Blockly.FunctionEditor.prototype.refreshParamsEverywhere = function() {
  this.refreshParamsInFlyout_();
  this.refreshParamsOnFunction_();
};

Blockly.FunctionEditor.prototype.refreshParamsInFlyout_ = function() {
  this.flyout_.hide();
  this.flyout_.show(this.orderedParamIDsToBlocks_.getValues());
};

Blockly.FunctionEditor.prototype.resetParamIDs_ = function() {
  var paramArrays = this.paramsAsParallelArrays_();
  paramArrays.paramIDs = null; // No IDs causes next update to initialize IDs
  this.functionDefinitionBlock.updateParamsFromArrays(
    paramArrays.paramNames, paramArrays.paramIDs, paramArrays.paramTypes);
};

Blockly.FunctionEditor.prototype.refreshParamsOnFunction_ = function() {
  var paramArrays = this.paramsAsParallelArrays_();
  this.functionDefinitionBlock.updateParamsFromArrays(
    paramArrays.paramNames, paramArrays.paramIDs, paramArrays.paramTypes);
};

/**
 * @returns {{paramNames: Array, paramIDs: Array, paramTypes: Array}}
 *    parallel arrays of parameter names, IDs, types
 */
Blockly.FunctionEditor.prototype.paramsAsParallelArrays_ = function() {
  var paramNames = [];
  var paramIDs = [];
  var paramTypes = [];

  this.orderedParamIDsToBlocks_.forEach(function(blockXML, paramID) {
    // <mutation><name></name><outputtype></outputtype></mutation>
    paramNames.push(blockXML.firstElementChild.textContent);
    paramIDs.push(paramID);
    if (blockXML.childNodes.length > 1) {
      paramTypes.push(blockXML.childNodes[1].textContent);
    }
  }, this);
  return {paramNames: paramNames, paramIDs: paramIDs, paramTypes: paramTypes};
};

Blockly.FunctionEditor.prototype.show = function() {
  this.ensureCreated_();
  goog.style.showElement(this.container_, true);
  goog.style.showElement(this.modalBackground_, true);
  Blockly.focusedBlockSpace = Blockly.modalBlockSpace;
  if (Blockly.selected) {
    Blockly.selected.unselect();
  }
};

/**
 * Is the function editor currently open?
 */
Blockly.FunctionEditor.prototype.isOpen = function() {
  return this.isCreated() && goog.style.isElementShown(this.container_);
};

Blockly.FunctionEditor.prototype.isCreated = function() {
  return !!this.container_;
};

Blockly.FunctionEditor.prototype.ensureCreated_ = function() {
  if (!this.isCreated()) {
    this.create_();
  }
};

Blockly.FunctionEditor.prototype.hide = function() {
  if (!this.isOpen()) {
    return;
  }
  this.functionDefinitionBlock.setUserVisible(false);
  this.functionDefinitionBlock.setMovable(true);
  var dom = Blockly.Xml.blockToDom_(this.functionDefinitionBlock);
  this.functionDefinitionBlock.dispose(false, false, true);
  Blockly.Xml.domToBlock_(Blockly.mainBlockSpace, dom);

  goog.style.showElement(this.container_, false);
  goog.style.showElement(this.modalBackground_, false);

  goog.dom.getElement('functionNameText').value = '';
  goog.dom.getElement('functionDescriptionText').value = '';
  if (goog.dom.getElement('paramAddText')) {
    goog.dom.getElement('paramAddText').value = '';
  }

  Blockly.modalBlockSpace.clear();
  Blockly.focusedBlockSpace = Blockly.mainBlockSpace;
};

Blockly.FunctionEditor.prototype.create_ = function() {
  if (this.created_) {
    throw "Attempting to re-create already created Function Editor";
  }

  this.container_ = document.createElement('div');
  this.container_.setAttribute('id', 'modalContainer');
  goog.dom.getElement('blockly').appendChild(this.container_);
  Blockly.modalBlockSpaceEditor =
      new Blockly.BlockSpaceEditor(this.container_, function() {
        // Define a special getMetrics function for our block space editor
        var metrics = Blockly.mainBlockSpace.getMetrics();
        var contractDivHeight = Blockly.functionEditor.contractDiv_
            ? Blockly.functionEditor.contractDiv_.getBoundingClientRect().height
            : 0;
        var topOffset = FRAME_MARGIN_TOP + Blockly.Bubble.BORDER_WIDTH +
            FRAME_HEADER_HEIGHT;
        metrics.absoluteLeft +=
            FRAME_MARGIN_SIDE + Blockly.Bubble.BORDER_WIDTH + 1;
        metrics.absoluteTop += topOffset + contractDivHeight;
        metrics.viewWidth -=
            (FRAME_MARGIN_SIDE + Blockly.Bubble.BORDER_WIDTH) * 2;
        metrics.viewHeight -=
            FRAME_MARGIN_TOP + Blockly.Bubble.BORDER_WIDTH + topOffset;
        if (Blockly.functionEditor.flyout_) {
          metrics.absoluteTop += Blockly.functionEditor.flyout_.getHeight();
        }
        return metrics;
      });
  Blockly.modalBlockSpace = Blockly.modalBlockSpaceEditor.blockSpace;

  Blockly.modalBlockSpaceEditor.addChangeListener(
      Blockly.mainBlockSpace.fireChangeEvent);

  // Add modal background and close button
  this.modalBackground_ =
      Blockly.createSvgElement('g', {'class': 'modalBackground'});
  Blockly.mainBlockSpaceEditor.appendSVGChild(this.modalBackground_);

  this.addCloseButton_();

  // Set up contract definition HTML section
  this.createContractDom_();

  // The function editor block space passes clicks through via
  // pointer-events:none, so register the unselect handler on lower elements
  Blockly.bindEvent_(goog.dom.getElement('modalContainer'), 'mousedown', null,
      function(e) {
    // Only handle clicks on modalContainer, not a descendant
    if (e.target === e.currentTarget) {
      Blockly.modalBlockSpaceEditor.hideChaff();
      if (Blockly.selected) {
        Blockly.selected.unselect();
      }
    }
  });

  Blockly.bindEvent_(goog.dom.getElement('modalEditorClose'), 'mousedown', this,
      this.hide);
  Blockly.bindEvent_(goog.dom.getElement('functionNameText'), 'input', this,
      functionNameChange);
  // IE9 doesn't fire oninput when delete key is pressed, bind keydown also
  Blockly.bindEvent_(goog.dom.getElement('functionNameText'), 'keydown', this,
      functionNameChange);
  function functionNameChange(e) {
    this.functionDefinitionBlock.setTitleValue(e.target.value, 'NAME');
  }

  Blockly.bindEvent_(this.contractDiv_, 'mousedown', null, function() {
    if (Blockly.selected) {
      Blockly.selected.unselect();
    }
  });

  Blockly.bindEvent_(goog.dom.getElement('functionDescriptionText'), 'input',
      this, functionDescriptionChange);
  // IE9 doesn't fire oninput when delete key is pressed, bind keydown also
  Blockly.bindEvent_(goog.dom.getElement('functionDescriptionText'), 'keydown',
      this, functionDescriptionChange);
  function functionDescriptionChange(e) {
    this.functionDefinitionBlock.description_ = e.target.value;
  }

  this.setupParametersToolbox_();
  this.addEditorFrame_();
  this.position_();

  this.onResizeWrapper_ = Blockly.bindEvent_(window,
      goog.events.EventType.RESIZE, this, this.position_);

  Blockly.modalBlockSpaceEditor.svgResize();
};

/**
 * Add close button to the top right of the modal dialog
 * @private
 */
Blockly.FunctionEditor.prototype.addCloseButton_ = function () {
  this.closeButton_ = Blockly.createSvgElement('g', {
    'id': 'modalEditorClose',
    'filter': 'url(#blocklyTrashcanShadowFilter)'
  });
  var padding = 7;
  var r = Blockly.createSvgElement('rect', {
    'rx': 12,
    'ry': 12,
    'fill': '#7665a0',
    'stroke': 'white',
    'stroke-width': '2.5'
  }, this.closeButton_);
  var text = Blockly.createSvgElement('text', {
    'x': padding,
    'y': padding,
    'class': 'blocklyText'
  }, this.closeButton_);
  text.textContent = Blockly.Msg.SAVE_AND_CLOSE;
  Blockly.modalBlockSpaceEditor.appendSVGChild(this.closeButton_);
  var bounds = text.getBoundingClientRect();
  r.setAttribute('width', bounds.width + 2 * padding);
  r.setAttribute('height', bounds.height + padding);
  r.setAttribute('y', -bounds.height + padding - 1);
};

Blockly.FunctionEditor.prototype.setupParametersToolbox_ = function () {
  this.flyout_ = new Blockly.HorizontalFlyout(Blockly.modalBlockSpaceEditor);
  var flyoutDom = this.flyout_.createDom();
  Blockly.modalBlockSpace.svgGroup_.insertBefore(flyoutDom,
    Blockly.modalBlockSpace.svgBlockCanvas_);
  this.flyout_.init(Blockly.modalBlockSpace, false);
  this.bindToolboxHandlers_();
};

<<<<<<< HEAD
Blockly.FunctionEditor.prototype.addEditorFrame_ = function () {
  var left = goog.dom.getElementByClass(Blockly.hasCategories
    ? 'blocklyToolboxDiv'
    : 'blocklyFlyoutBackground').getBoundingClientRect().width;
=======
  var left = Blockly.hasCategories ? goog.dom.getElementByClass('blocklyToolboxDiv')
      .getBoundingClientRect().width : goog.dom.getElementByClass('blocklyFlyoutBackground')
      .getBoundingClientRect().width;
>>>>>>> f92476d5
  var top = 0;
  this.frameBase_ = Blockly.createSvgElement('rect', {
    x: left + FRAME_MARGIN_SIDE,
    y: top + FRAME_MARGIN_TOP,
    fill: 'hsl(94, 73%, 35%)',
    rx: Blockly.Bubble.BORDER_WIDTH,
    ry: Blockly.Bubble.BORDER_WIDTH
  }, this.modalBackground_);
  this.frameInner_ = Blockly.createSvgElement('rect', {
    x: left + FRAME_MARGIN_SIDE + Blockly.Bubble.BORDER_WIDTH,
    y: top + FRAME_MARGIN_TOP + Blockly.Bubble.BORDER_WIDTH +
      FRAME_HEADER_HEIGHT,
    fill: '#ffffff'
  }, this.modalBackground_);
  this.frameText_ = Blockly.createSvgElement('text', {
    x: left + FRAME_MARGIN_SIDE + 16,
    y: top + FRAME_MARGIN_TOP + 22,
    'class': 'blocklyText',
    style: 'font-size: 12pt'
  }, this.modalBackground_);
  this.frameText_.textContent = Blockly.Msg.FUNCTION_HEADER;
};

Blockly.FunctionEditor.prototype.position_ = function() {
  var metrics = Blockly.modalBlockSpace.getMetrics();
  var width = metrics.viewWidth;
  var height = metrics.viewHeight;
  this.frameBase_.setAttribute('width',
      width + 2 * Blockly.Bubble.BORDER_WIDTH);
  this.frameBase_.setAttribute('height',
      height + 2 * Blockly.Bubble.BORDER_WIDTH + FRAME_HEADER_HEIGHT);
  this.frameInner_.setAttribute('width', width);
  this.frameInner_.setAttribute('height', height);
  if (Blockly.RTL) {
    this.frameBase_.setAttribute('x', FRAME_MARGIN_SIDE);
    this.frameInner_.setAttribute('x',
        FRAME_MARGIN_SIDE + Blockly.Bubble.BORDER_WIDTH + 1);
    this.frameText_.setAttribute('x', width - 2 * FRAME_MARGIN_SIDE);
  }

  // Resize contract div width
  this.contractDiv_.style.width = width + 'px';

  // Move the close button
  this.closeButton_.setAttribute('transform', 'translate(' +
      (Blockly.RTL ? 5 : metrics.absoluteLeft + metrics.viewWidth + 14 -
          this.closeButton_.firstElementChild.getAttribute('width')) +
      ',19)');

  // Move workspace to account for horizontal flyout height
  Blockly.modalBlockSpaceEditor.svgResize();
};

Blockly.FunctionEditor.prototype.createContractDom_ = function() {
  this.contractDiv_ = goog.dom.createDom('div',
      'blocklyToolboxDiv paramToolbox blocklyText');
  if (Blockly.RTL) {
    this.contractDiv_.setAttribute('dir', 'RTL');
  }
  this.contractDiv_.innerHTML =
      '<div>' + Blockly.Msg.FUNCTION_NAME_LABEL + '</div>'
      + '<div><input id="functionNameText" type="text"></div>'
      + '<div>' + Blockly.Msg.FUNCTION_DESCRIPTION_LABEL + '</div>'
      + '<div><textarea id="functionDescriptionText" rows="2"></textarea></div>';
  if (!Blockly.disableParamEditing) {
    this.contractDiv_.innerHTML += '<div>'
      + Blockly.Msg.FUNCTION_PARAMETERS_LABEL + '</div>'
      + '<div><input id="paramAddText" type="text" style="width: 200px;"> '
      + '<button id="paramAddButton" class="btn">' + Blockly.Msg.ADD_PARAMETER
      + '</button>';
  }
  var metrics = Blockly.modalBlockSpace.getMetrics();
  var left = metrics.absoluteLeft;
  this.contractDiv_.style.left = left + 'px';
  this.contractDiv_.style.top = metrics.absoluteTop + 'px';
  this.contractDiv_.style.width = metrics.viewWidth + 'px';
  this.contractDiv_.style.display = 'block';
  this.container_.insertBefore(this.contractDiv_, this.container_.firstChild);
};<|MERGE_RESOLUTION|>--- conflicted
+++ resolved
@@ -419,16 +419,10 @@
   this.bindToolboxHandlers_();
 };
 
-<<<<<<< HEAD
 Blockly.FunctionEditor.prototype.addEditorFrame_ = function () {
-  var left = goog.dom.getElementByClass(Blockly.hasCategories
-    ? 'blocklyToolboxDiv'
-    : 'blocklyFlyoutBackground').getBoundingClientRect().width;
-=======
-  var left = Blockly.hasCategories ? goog.dom.getElementByClass('blocklyToolboxDiv')
-      .getBoundingClientRect().width : goog.dom.getElementByClass('blocklyFlyoutBackground')
-      .getBoundingClientRect().width;
->>>>>>> f92476d5
+  var left = Blockly.hasCategories ?
+      goog.dom.getElementByClass('blocklyToolboxDiv').getBoundingClientRect().width :
+      goog.dom.getElementByClass('blocklyFlyoutBackground').getBoundingClientRect().width;
   var top = 0;
   this.frameBase_ = Blockly.createSvgElement('rect', {
     x: left + FRAME_MARGIN_SIDE,
