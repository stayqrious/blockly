--- conflicted
+++ resolved
@@ -365,43 +365,25 @@
   if (firstBlock === Blockly.Variables.NAME_TYPE) {
     // Special category for variables.
     Blockly.Variables.flyoutCategory(blocks, gaps, margin,
-<<<<<<< HEAD
         /** @type {!Blockly.BlockSpace} */ (this.blockSpace_));
-    i++;
-=======
-        /** @type {!Blockly.Workspace} */ (this.workspace_));
->>>>>>> ff4c4f31
   } else if (firstBlock === Blockly.Procedures.NAME_TYPE) {
     // Special category for procedures.
     var button = Blockly.createSvgElement('text', {'class': 'createFunction'},
-        this.workspace_.svgGroup_);
+        this.blockSpace_.svgGroup_);
     button.innerHTML = 'Create a Function';
     button.setAttribute('transform', 'translate(10, 20)');
     Blockly.bindEvent_(button, 'mousedown', this, this.createFunction_);
     cursor.y += 20;
     Blockly.Procedures.flyoutCategory(blocks, gaps, margin,
-<<<<<<< HEAD
         /** @type {!Blockly.BlockSpace} */ (this.blockSpace_));
-    i++;
-  }
-
-  for (var xml; xml = xmlList[i]; i++) {
-    if (xml.tagName && xml.tagName.toUpperCase() == 'BLOCK') {
-      var block = Blockly.Xml.domToBlock_(
-          /** @type {!Blockly.BlockSpace} */ (this.blockSpace_), xml);
-      blocks.push(block);
-      gaps.push(margin * 3);
-=======
-        /** @type {!Blockly.Workspace} */ (this.workspace_));
   } else {
     for (var i = 0, xml; xml = xmlList[i]; i++) {
       if (xml.tagName && xml.tagName.toUpperCase() == 'BLOCK') {
         var block = Blockly.Xml.domToBlock_(
-            /** @type {!Blockly.Workspace} */ (this.workspace_), xml);
+            /** @type {!Blockly.BlockSpace} */ (this.blockSpace_), xml);
         blocks.push(block);
         gaps.push(margin * 3);
       }
->>>>>>> ff4c4f31
     }
   }
 
@@ -583,9 +565,6 @@
 };
 
 /**
-<<<<<<< HEAD
- * Create a copy of this block on the blockSpace.
-=======
  * Create a new Function block and open the editor.
  * @return {!Function} Function to call when block is clicked.
  * @private
@@ -595,8 +574,7 @@
 };
 
 /**
- * Create a copy of this block on the workspace.
->>>>>>> ff4c4f31
+ * Create a copy of this block on the blockSpace.
  * @param {!Blockly.Block} originBlock The flyout block to copy.
  * @return {!Function} Function to call when block is clicked.
  * @private
@@ -617,13 +595,9 @@
     }
     // Create the new block by cloning the block in the flyout (via XML).
     var xml = Blockly.Xml.blockToDom_(originBlock);
-<<<<<<< HEAD
-    var block = Blockly.Xml.domToBlock_(flyout.targetBlockSpace_, xml);
-=======
-    var targetWorkspace = flyout.targetWorkspace_;
-    if (targetWorkspace == Blockly.mainWorkspace) targetWorkspace = Blockly.getActiveWorkspace();
-    var block = Blockly.Xml.domToBlock_(targetWorkspace, xml);
->>>>>>> ff4c4f31
+    var targetBlockSpace = flyout.targetBlockSpace_;
+    if (targetBlockSpace == Blockly.mainBlockSpace) targetBlockSpace = Blockly.getActiveWorkspace();
+    var block = Blockly.Xml.domToBlock_(targetBlockSpace, xml);
     // Place it in the same spot as the flyout copy.
     var svgRootOld = originBlock.getSvgRoot();
     if (!svgRootOld) {
