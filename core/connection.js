--- conflicted
+++ resolved
@@ -90,13 +90,8 @@
   if (this.sourceBlock_ == connectTo.sourceBlock_) {
     throw 'Attempted to connect a block to itself.';
   }
-<<<<<<< HEAD
-  if (this.sourceBlock_.blockSpace !== otherConnection.sourceBlock_.blockSpace) {
+  if (this.sourceBlock_.blockSpace !== connectTo.sourceBlock_.blockSpace) {
     throw 'Blocks are on different blockSpaces.';
-=======
-  if (this.sourceBlock_.workspace !== connectTo.sourceBlock_.workspace) {
-    throw 'Blocks are on different workspaces.';
->>>>>>> ff4c4f31
   }
   if (Blockly.OPPOSITE_TYPE[this.type] != connectTo.type) {
     throw 'Attempt to connect incompatible types.';
