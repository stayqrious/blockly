/**
 * Visual Blocks Editor
 *
 * Copyright 2012 Google Inc.
 * http://blockly.googlecode.com/
 *
 * Licensed under the Apache License, Version 2.0 (the "License");
 * you may not use this file except in compliance with the License.
 * You may obtain a copy of the License at
 *
 *   http://www.apache.org/licenses/LICENSE-2.0
 *
 * Unless required by applicable law or agreed to in writing, software
 * distributed under the License is distributed on an "AS IS" BASIS,
 * WITHOUT WARRANTIES OR CONDITIONS OF ANY KIND, either express or implied.
 * See the License for the specific language governing permissions and
 * limitations under the License.
 */

/**
 * @fileoverview Procedure blocks for Blockly.
 * @author fraser@google.com (Neil Fraser)
 */
'use strict';

goog.provide('Blockly.Blocks.procedures');

goog.require('Blockly.Blocks');


Blockly.Blocks.procedures_defnoreturn = {
  // Define a procedure with no return value.
  init: function() {
    var showParamEditIcon = !Blockly.disableParamEditing;

    this.setHelpUrl(Blockly.Msg.PROCEDURES_DEFNORETURN_HELPURL);
    this.setHSV(94, 0.84, 0.60);
    var name = Blockly.Procedures.findLegalName(
        Blockly.Msg.PROCEDURES_DEFNORETURN_PROCEDURE, this);
    this.appendDummyInput()
        .appendTitle(showParamEditIcon ? '' : ' ')
        .appendTitle(new Blockly.FieldTextInput(name,
        Blockly.Procedures.rename), 'NAME')
        .appendTitle('', 'PARAMS');
    this.appendStatementInput('STACK')
        .appendTitle(Blockly.Msg.PROCEDURES_DEFNORETURN_DO);
    if (showParamEditIcon) {
      this.setMutator(new Blockly.Mutator(['procedures_mutatorarg']));
    }
    this.setTooltip(Blockly.Msg.PROCEDURES_DEFNORETURN_TOOLTIP);
    // Only want to have the backdrop in the mainBlockSpace. We don't want it in
    // the toolbox or in the feedback dialog (which is readonly).
    this.setFramed(this.blockSpace === Blockly.mainBlockSpace && !Blockly.readOnly);
    this.arguments_ = [];
  },
  updateParams_: function() {
    // Check for duplicated arguments.
    var badArg = false;
    var hash = {};
    for (var x = 0; x < this.arguments_.length; x++) {
      if (hash['arg_' + this.arguments_[x].toLowerCase()]) {
        badArg = true;
        break;
      }
      hash['arg_' + this.arguments_[x].toLowerCase()] = true;
    }
    if (badArg) {
      this.setWarningText(Blockly.Msg.PROCEDURES_DEF_DUPLICATE_WARNING);
    } else {
      this.setWarningText(null);
    }
    // Merge the arguments into a human-readable list.
    var paramString = '';
    if (this.arguments_.length) {
      paramString = Blockly.Msg.PROCEDURES_BEFORE_PARAMS +
          ' ' + this.arguments_.join(', ');
    }
    this.setTitleValue(paramString, 'PARAMS');
  },
  mutationToDom: function() {
    var container = document.createElement('mutation');
    for (var x = 0; x < this.arguments_.length; x++) {
      var parameter = document.createElement('arg');
      parameter.setAttribute('name', this.arguments_[x]);
      container.appendChild(parameter);
    }
    return container;
  },
  domToMutation: function(xmlElement) {
    this.arguments_ = [];
    for (var x = 0, childNode; childNode = xmlElement.childNodes[x]; x++) {
      if (childNode.nodeName.toLowerCase() == 'arg') {
        this.arguments_.push(childNode.getAttribute('name'));
      }
    }
    this.updateParams_();
  },
  decompose: function(blockSpace) {
    var containerBlock = new Blockly.Block(blockSpace,
                                           'procedures_mutatorcontainer');
    containerBlock.initSvg();
    var connection = containerBlock.getInput('STACK').connection;
    for (var x = 0; x < this.arguments_.length; x++) {
      var paramBlock = new Blockly.Block(blockSpace, 'procedures_mutatorarg');
      paramBlock.initSvg();
      paramBlock.setTitleValue(this.arguments_[x], 'NAME');
      // Store the old location.
      paramBlock.oldLocation = x;
      connection.connect(paramBlock.previousConnection);
      connection = paramBlock.nextConnection;
    }
    // Initialize procedure's callers with blank IDs.
    Blockly.Procedures.mutateCallers(this.getTitleValue('NAME'),
                                     this.blockSpace, this.arguments_, null);
    return containerBlock;
  },
  compose: function(containerBlock) {
    this.arguments_ = [];
    this.paramIds_ = [];
    var paramBlock = containerBlock.getInputTargetBlock('STACK');
    while (paramBlock) {
      this.arguments_.push(paramBlock.getTitleValue('NAME'));
      this.paramIds_.push(paramBlock.id);
      paramBlock = paramBlock.nextConnection &&
          paramBlock.nextConnection.targetBlock();
    }
    this.updateParams_();
    Blockly.Procedures.mutateCallers(this.getTitleValue('NAME'),
        this.blockSpace, this.arguments_, this.paramIds_);
  },
  dispose: function() {
    // Dispose of any callers.
    var name = this.getTitleValue('NAME');
    Blockly.Procedures.disposeCallers(name, this.blockSpace);
    // Call parent's destructor.
    Blockly.Block.prototype.dispose.apply(this, arguments);
  },
  getProcedureDef: function() {
    // Return the name of the defined procedure,
    // a list of all its arguments,
    // and that it DOES NOT have a return value.
    return [this.getTitleValue('NAME'), this.arguments_, false];
  },
  getVars: function() {
    return this.arguments_;
  },
  renameVar: function(oldName, newName) {
    var change = false;
    for (var x = 0; x < this.arguments_.length; x++) {
      if (Blockly.Names.equals(oldName, this.arguments_[x])) {
        this.arguments_[x] = newName;
        change = true;
      }
    }
    if (change) {
      this.updateParams_();
      // Update the mutator's variables if the mutator is open.
<<<<<<< HEAD
      if (this.mutator.isVisible()) {
        var blocks = this.mutator.blockSpace_.getAllBlocks();
=======
      if (this.mutator && this.mutator.isVisible()) {
        var blocks = this.mutator.workspace_.getAllBlocks();
>>>>>>> ff4c4f31
        for (var x = 0, block; block = blocks[x]; x++) {
          if (block.type == 'procedures_mutatorarg' &&
              Blockly.Names.equals(oldName, block.getTitleValue('NAME'))) {
            block.setTitleValue(newName, 'NAME');
          }
        }
      }
    }
  },
  customContextMenu: function(options) {
    // Add option to create caller.
    var option = {enabled: true};
    var name = this.getTitleValue('NAME');
    option.text = Blockly.Msg.PROCEDURES_CREATE_DO.replace('%1', name);

    var xmlMutation = goog.dom.createDom('mutation');
    xmlMutation.setAttribute('name', name);
    for (var x = 0; x < this.arguments_.length; x++) {
      var xmlArg = goog.dom.createDom('arg');
      xmlArg.setAttribute('name', this.arguments_[x]);
      xmlMutation.appendChild(xmlArg);
    }
    var xmlBlock = goog.dom.createDom('block', null, xmlMutation);
    xmlBlock.setAttribute('type', this.callType_);
    option.callback = Blockly.ContextMenu.callbackFactory(this, xmlBlock);

    options.push(option);
    // Add options to create getters for each parameter.
    for (var x = 0; x < this.arguments_.length; x++) {
      var option = {enabled: true};
      var name = this.arguments_[x];
      option.text = Blockly.Msg.VARIABLES_SET_CREATE_GET.replace('%1', name);
      var xmlTitle = goog.dom.createDom('title', null, name);
      xmlTitle.setAttribute('name', 'VAR');
      var xmlBlock = goog.dom.createDom('block', null, xmlTitle);
      xmlBlock.setAttribute('type', 'variables_get');
      option.callback = Blockly.ContextMenu.callbackFactory(this, xmlBlock);
      options.push(option);
    }
  },
  callType_: 'procedures_callnoreturn'
};

Blockly.Blocks.procedures_defreturn = {
  // Define a procedure with a return value.
  init: function() {
    this.setHelpUrl(Blockly.Msg.PROCEDURES_DEFRETURN_HELPURL);
    this.setHSV(94, 0.84, 0.60);
    var name = Blockly.Procedures.findLegalName(
        Blockly.Msg.PROCEDURES_DEFRETURN_PROCEDURE, this);
    this.appendDummyInput()
        .appendTitle(Blockly.Msg.PROCEDURES_DEFRETURN_TITLE)
        .appendTitle(new Blockly.FieldTextInput(name,
        Blockly.Procedures.rename), 'NAME')
        .appendTitle('', 'PARAMS');
    this.appendStatementInput('STACK')
        .appendTitle(Blockly.Msg.PROCEDURES_DEFRETURN_DO);
    this.appendValueInput('RETURN')
        .setAlign(Blockly.ALIGN_RIGHT)
        .appendTitle(Blockly.Msg.PROCEDURES_DEFRETURN_RETURN);
    this.setMutator(new Blockly.Mutator(['procedures_mutatorarg']));
    this.setTooltip(Blockly.Msg.PROCEDURES_DEFRETURN_TOOLTIP);
    // Only want to have the backdrop in the mainBlockSpace. We don't want it in
    // the toolbox or in the feedback dialog (which is readonly).
    this.setFramed(this.blockSpace === Blockly.mainBlockSpace && !Blockly.readOnly);
    this.arguments_ = [];
  },
  updateParams_: Blockly.Blocks.procedures_defnoreturn.updateParams_,
  mutationToDom: Blockly.Blocks.procedures_defnoreturn.mutationToDom,
  domToMutation: Blockly.Blocks.procedures_defnoreturn.domToMutation,
  decompose: Blockly.Blocks.procedures_defnoreturn.decompose,
  compose: Blockly.Blocks.procedures_defnoreturn.compose,
  dispose: Blockly.Blocks.procedures_defnoreturn.dispose,
  getProcedureDef: function() {
    // Return the name of the defined procedure,
    // a list of all its arguments,
    // and that it DOES have a return value.
    return [this.getTitleValue('NAME'), this.arguments_, true];
  },
  getVars: Blockly.Blocks.procedures_defnoreturn.getVars,
  renameVar: Blockly.Blocks.procedures_defnoreturn.renameVar,
  customContextMenu: Blockly.Blocks.procedures_defnoreturn.customContextMenu,
  callType_: 'procedures_callreturn'
};

Blockly.Blocks.procedures_mutatorcontainer = {
  // Procedure container (for mutator dialog).
  init: function() {
    this.setHSV(94, 0.84, 0.60);
    this.appendDummyInput()
        .appendTitle(Blockly.Msg.PROCEDURES_MUTATORCONTAINER_TITLE);
    this.appendStatementInput('STACK');
    this.setTooltip('');
    this.contextMenu = false;
  }
};

Blockly.Blocks.procedures_mutatorarg = {
  // Procedure argument (for mutator dialog).
  init: function() {
    this.setHSV(94, 0.84, 0.60);
    this.appendDummyInput()
        .appendTitle(Blockly.Msg.PROCEDURES_MUTATORARG_TITLE)
        .appendTitle(new Blockly.FieldTextInput('x', this.validator), 'NAME');
    this.setPreviousStatement(true);
    this.setNextStatement(true);
    this.setTooltip('');
    this.contextMenu = false;
  }
};

Blockly.Blocks.procedures_mutatorarg.validator = function(newVar) {
  // Merge runs of whitespace.  Strip leading and trailing whitespace.
  // Beyond this, all names are legal.
  newVar = newVar.replace(/[\s\xa0]+/g, ' ').replace(/^ | $/g, '');
  return newVar || null;
};

Blockly.Blocks.procedures_callnoreturn = {
  // Call a procedure with no return value.
  init: function() {
    this.setHelpUrl(Blockly.Msg.PROCEDURES_CALLNORETURN_HELPURL);
    this.setHSV(94, 0.84, 0.60);
    var editLabel = new Blockly.FieldLabel('edit');

    Blockly.bindEvent_(editLabel.textElement_, 'mousedown', this, this.openEditor_);
    this.appendDummyInput()
        .appendTitle(Blockly.Msg.PROCEDURES_CALLNORETURN_CALL)
        .appendTitle('', 'NAME')
        .appendTitle(editLabel);
    this.setPreviousStatement(true);
    this.setNextStatement(true);
    this.setTooltip(Blockly.Msg.PROCEDURES_CALLNORETURN_TOOLTIP);
    this.arguments_ = [];
    this.quarkConnections_ = null;
    this.quarkArguments_ = null;
  },
  openEditor_: function() {
    var functionName = this.getTitleValue('NAME');
    var definitionBlock;

    // Get hidden function definition from blockSpace
    var blocks = this.blockSpace.getAllBlocks();
    for (var x = 0, block; block = blocks[x]; x++) {
      if (block.type === 'procedures_defnoreturn' && Blockly.Names.equals(functionName, block.getTitleValue('NAME'))) {
        definitionBlock = block;
      }
    }

    if (!definitionBlock) {
      throw new Error("Can't find definition block to edit");
    }

    Blockly.mainBlockSpace.removeTopBlock(definitionBlock);
    Blockly.FunctionEditor.getSharedEditor().openFunctionEditor('<xml>' + goog.dom.getOuterHtml(Blockly.Xml.blockToDom_(definitionBlock)) + '</xml>');
  },
  getProcedureCall: function() {
    return this.getTitleValue('NAME');
  },
  renameProcedure: function(oldName, newName) {
    if (Blockly.Names.equals(oldName, this.getTitleValue('NAME'))) {
      this.setTitleValue(newName, 'NAME');
      this.setTooltip(
          (this.outputConnection ? Blockly.Msg.PROCEDURES_CALLRETURN_TOOLTIP
           : Blockly.Msg.PROCEDURES_CALLNORETURN_TOOLTIP)
          .replace('%1', newName));
    }
  },
  setProcedureParameters: function(paramNames, paramIds) {
    // Data structures for parameters on each call block:
    // this.arguments = ['x', 'y']
    //     Existing param names.
    // paramNames = ['x', 'y', 'z']
    //     New param names.
    // paramIds = ['piua', 'f8b_', 'oi.o']
    //     IDs of params (consistent for each parameter through the life of a
    //     mutator, regardless of param renaming).
    // this.quarkConnections_ {piua: null, f8b_: Blockly.Connection}
    //     Look-up of paramIds to connections plugged into the call block.
    // this.quarkArguments_ = ['piua', 'f8b_']
    //     Existing param IDs.
    // Note that quarkConnections_ may include IDs that no longer exist, but
    // which might reappear if a param is reattached in the mutator.
    if (!paramIds) {
      // Reset the quarks (a mutator is about to open).
      this.quarkConnections_ = {};
      this.quarkArguments_ = null;
      return;
    }
    if (paramIds.length != paramNames.length) {
      throw 'Error: paramNames and paramIds must be the same length.';
    }
    if (!this.quarkArguments_) {
      // Initialize tracking for this block.
      this.quarkConnections_ = {};
      if (paramNames.join('\n') == this.arguments_.join('\n')) {
        // No change to the parameters, allow quarkConnections_ to be
        // populated with the existing connections.
        this.quarkArguments_ = paramIds;
      } else {
        this.quarkArguments_ = [];
      }
    }
    // Switch off rendering while the block is rebuilt.
    var savedRendered = this.rendered;
    this.rendered = false;
    // Update the quarkConnections_ with existing connections.
    for (var x = this.arguments_.length - 1; x >= 0; x--) {
      var input = this.getInput('ARG' + x);
      if (input) {
        var connection = input.connection.targetConnection;
        this.quarkConnections_[this.quarkArguments_[x]] = connection;
        // Disconnect all argument blocks and remove all inputs.
        this.removeInput('ARG' + x);
      }
    }
    // Rebuild the block's arguments.
    this.arguments_ = [].concat(paramNames);
    this.quarkArguments_ = paramIds;
    for (var x = 0; x < this.arguments_.length; x++) {
      var input = this.appendValueInput('ARG' + x)
          .setAlign(Blockly.ALIGN_RIGHT)
          .appendTitle(this.arguments_[x]);
      if (this.quarkArguments_) {
        // Reconnect any child blocks.
        var quarkName = this.quarkArguments_[x];
        if (quarkName in this.quarkConnections_) {
          var connection = this.quarkConnections_[quarkName];
          if (!connection || connection.targetConnection ||
              connection.sourceBlock_.blockSpace != this.blockSpace) {
            // Block no longer exists or has been attached elsewhere.
            delete this.quarkConnections_[quarkName];
          } else {
            input.connection.connect(connection);
          }
        }
      }
    }
    // Restore rendering and show the changes.
    this.rendered = savedRendered;
    if (this.rendered) {
      this.render();
    }
  },
  mutationToDom: function() {
    // Save the name and arguments (none of which are editable).
    var container = document.createElement('mutation');
    container.setAttribute('name', this.getTitleValue('NAME'));
    for (var x = 0; x < this.arguments_.length; x++) {
      var parameter = document.createElement('arg');
      parameter.setAttribute('name', this.arguments_[x]);
      container.appendChild(parameter);
    }
    return container;
  },
  domToMutation: function(xmlElement) {
    // Restore the name and parameters.
    var name = xmlElement.getAttribute('name');
    this.setTitleValue(name, 'NAME');
    this.setTooltip(
        (this.outputConnection ? Blockly.Msg.PROCEDURES_CALLRETURN_TOOLTIP
         : Blockly.Msg.PROCEDURES_CALLNORETURN_TOOLTIP).replace('%1', name));
    var def = Blockly.Procedures.getDefinition(name, this.blockSpace);
    if (def && def.mutator && def.mutator.isVisible()) {
      // Initialize caller with the mutator's IDs.
      this.setProcedureParameters(def.arguments_, def.paramIds_);
    } else {
      this.arguments_ = [];
      for (var x = 0, childNode; childNode = xmlElement.childNodes[x]; x++) {
        if (childNode.nodeName.toLowerCase() == 'arg') {
          this.arguments_.push(childNode.getAttribute('name'));
        }
      }
      // For the second argument (paramIds) use the arguments list as a dummy
      // list.
      this.setProcedureParameters(this.arguments_, this.arguments_);
    }
  },
  renameVar: function(oldName, newName) {
    for (var x = 0; x < this.arguments_.length; x++) {
      if (Blockly.Names.equals(oldName, this.arguments_[x])) {
        this.arguments_[x] = newName;
        this.getInput('ARG' + x).titleRow[0].setText(newName);
      }
    }
  },
  customContextMenu: function(options) {
    // Add option to find caller.
    var option = {enabled: true};
    option.text = Blockly.Msg.PROCEDURES_HIGHLIGHT_DEF;
    var name = this.getTitleValue('NAME');
    var blockSpace = this.blockSpace;
    option.callback = function() {
      var def = Blockly.Procedures.getDefinition(name, blockSpace);
      def && def.select();
    };
    options.push(option);
  }
};

Blockly.Blocks.procedures_callreturn = {
  // Call a procedure with a return value.
  init: function() {
    this.setHelpUrl(Blockly.Msg.PROCEDURES_CALLRETURN_HELPURL);
    this.setHSV(94, 0.84, 0.60);
    this.appendDummyInput()
        .appendTitle(Blockly.Msg.PROCEDURES_CALLRETURN_CALL)
        .appendTitle('', 'NAME');
    this.setOutput(true);
    this.setTooltip(Blockly.Msg.PROCEDURES_CALLRETURN_TOOLTIP);
    this.arguments_ = [];
    this.quarkConnections_ = null;
    this.quarkArguments_ = null;
  },
  getProcedureCall: Blockly.Blocks.procedures_callnoreturn.getProcedureCall,
  renameProcedure: Blockly.Blocks.procedures_callnoreturn.renameProcedure,
  setProcedureParameters:
      Blockly.Blocks.procedures_callnoreturn.setProcedureParameters,
  mutationToDom: Blockly.Blocks.procedures_callnoreturn.mutationToDom,
  domToMutation: Blockly.Blocks.procedures_callnoreturn.domToMutation,
  renameVar: Blockly.Blocks.procedures_callnoreturn.renameVar,
  customContextMenu: Blockly.Blocks.procedures_callnoreturn.customContextMenu
};

Blockly.Blocks.procedures_ifreturn = {
  // Conditionally return value from a procedure.
  init: function() {
    this.setHelpUrl('http://c2.com/cgi/wiki?GuardClause');
    this.setHSV(94, 0.84, 0.60);
    this.appendValueInput('CONDITION')
        .setCheck('Boolean')
        .appendTitle(Blockly.Msg.CONTROLS_IF_MSG_IF);
    this.appendValueInput('VALUE')
        .appendTitle(Blockly.Msg.PROCEDURES_DEFRETURN_RETURN);
    this.setInputsInline(true);
    this.setPreviousStatement(true);
    this.setNextStatement(true);
    this.setTooltip(Blockly.Msg.PROCEDURES_IFRETURN_TOOLTIP);
    this.hasReturnValue_ = true;
  },
  mutationToDom: function() {
    // Save whether this block has a return value.
    var container = document.createElement('mutation');
    container.setAttribute('value', Number(this.hasReturnValue_));
    return container;
  },
  domToMutation: function(xmlElement) {
    // Restore whether this block has a return value.
    var value = xmlElement.getAttribute('value');
    this.hasReturnValue_ = (value == 1);
    if (!this.hasReturnValue_) {
      this.removeInput('VALUE');
      this.appendDummyInput('VALUE')
        .appendTitle(Blockly.Msg.PROCEDURES_DEFRETURN_RETURN);
    }
  },
  onchange: function() {
    if (!this.blockSpace) {
      // Block has been deleted.
      return;
    }
    var legal = false;
    // Is the block nested in a procedure?
    var block = this;
    do {
      if (block.type == 'procedures_defnoreturn' ||
          block.type == 'procedures_defreturn') {
        legal = true;
        break;
      }
      block = block.getSurroundParent();
    } while (block);
    if (legal) {
      // If needed, toggle whether this block has a return value.
      if (block.type == 'procedures_defnoreturn' && this.hasReturnValue_) {
        this.removeInput('VALUE');
        this.appendDummyInput('VALUE')
          .appendTitle(Blockly.Msg.PROCEDURES_DEFRETURN_RETURN);
        this.hasReturnValue_ = false;
      } else if (block.type == 'procedures_defreturn' &&
                 !this.hasReturnValue_) {
        this.removeInput('VALUE');
        this.appendValueInput('VALUE')
          .appendTitle(Blockly.Msg.PROCEDURES_DEFRETURN_RETURN);
        this.hasReturnValue_ = true;
      }
      this.setWarningText(null);
    } else {
      this.setWarningText(Blockly.Msg.PROCEDURES_IFRETURN_WARNING);
    }
  }
};<|MERGE_RESOLUTION|>--- conflicted
+++ resolved
@@ -155,13 +155,8 @@
     if (change) {
       this.updateParams_();
       // Update the mutator's variables if the mutator is open.
-<<<<<<< HEAD
-      if (this.mutator.isVisible()) {
+      if (this.mutator && this.mutator.isVisible()) {
         var blocks = this.mutator.blockSpace_.getAllBlocks();
-=======
-      if (this.mutator && this.mutator.isVisible()) {
-        var blocks = this.mutator.workspace_.getAllBlocks();
->>>>>>> ff4c4f31
         for (var x = 0, block; block = blocks[x]; x++) {
           if (block.type == 'procedures_mutatorarg' &&
               Blockly.Names.equals(oldName, block.getTitleValue('NAME'))) {
